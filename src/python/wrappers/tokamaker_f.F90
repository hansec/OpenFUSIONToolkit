!---------------------------------------------------------------------------
!> @file tokamaker_f.F90
!
!> Fortran part of Python wrapper for Grad-Shafranov functionality
!!
!! @authors Chris Hansen
!! @date May 2023
!! @ingroup doxy_oft_python
!---------------------------------------------------------------------------
MODULE tokamaker_f
USE iso_c_binding, ONLY: c_int, c_double, c_char, c_loc, c_null_char, c_ptr, &
  c_f_pointer, c_bool, c_null_ptr, c_associated
USE oft_base
USE oft_mesh_type, ONLY: smesh, bmesh_findcell
! USE oft_mesh_native, ONLY: r_mem, lc_mem, reg_mem
USE multigrid, ONLY: multigrid_reset
! USE multigrid_build, ONLY: multigrid_construct_surf
!
USE oft_la_base, ONLY: oft_vector, oft_matrix
USE oft_solver_base, ONLY: oft_solver
USE oft_solver_utils, ONLY: create_cg_solver, create_diag_pre
!
USE fem_base, ONLY: oft_afem_type
USE oft_lag_basis, ONLY: oft_lag_setup_bmesh, oft_scalar_bfem, oft_blagrange, &
  oft_lag_setup
USE oft_blag_operators, ONLY: oft_lag_brinterp
USE mhd_utils, ONLY: mu0
USE axi_green, ONLY: green
USE oft_gs, ONLY: gs_eq, gs_save_fields, gs_save_fgrid, gs_setup_walls, build_dels, &
  gs_fixed_vflux, gs_load_regions, gs_get_qprof, gs_trace_surf, gs_b_interp, gs_prof_interp, &
<<<<<<< HEAD
  gs_plasma_mutual, gs_source, gs_get_cond_weights, gs_set_cond_weights
=======
  gs_plasma_mutual, gs_source, gs_err_reason
>>>>>>> 5a21150f
USE oft_gs_util, ONLY: gs_save, gs_load, gs_analyze, gs_comp_globals, gs_save_eqdsk, &
  gs_profile_load, sauter_fc, gs_calc_vloop
USE oft_gs_fit, ONLY: fit_gs, fit_pm
USE oft_gs_td, ONLY: oft_tmaker_td, eig_gs_td
USE diagnostic, ONLY: bscal_surf_int
USE oft_base_f, ONLY: copy_string, copy_string_rev, oftpy_init
IMPLICIT NONE
#include "local.h"
!------------------------------------------------------------------------------
!> Needs docs
!------------------------------------------------------------------------------
TYPE, BIND(C) :: tokamaker_settings_type
  LOGICAL(KIND=c_bool) :: pm = .FALSE. !< Needs docs
  LOGICAL(KIND=c_bool) :: free_boundary = .FALSE. !< Needs docs
  LOGICAL(KIND=c_bool) :: has_plasma = .TRUE. !< Needs docs
  LOGICAL(KIND=c_bool) :: limited_only = .FALSE. !< Needs docs
  INTEGER(KIND=c_int) :: maxits = 40 !< Needs docs
  INTEGER(KIND=c_int) :: mode = 1 !< Needs docs
  REAL(KIND=c_double) :: urf = 0.3d0 !< Needs docs
  REAL(KIND=c_double) :: nl_tol = 1.d-6 !< Needs docs
  REAL(KIND=c_double) :: rmin = 0.d0 !< Needs docs
  REAL(KIND=c_double) :: lim_zmax = 1.d99 !< Needs docs
  CHARACTER(KIND=c_char) :: limiter_file(80) = 'none' !< Needs docs
END TYPE tokamaker_settings_type
!------------------------------------------------------------------------------
!> Needs docs
!------------------------------------------------------------------------------
TYPE, BIND(C) :: tokamaker_recon_settings_type
  LOGICAL(KIND=c_bool) :: fitI = .TRUE. !< Needs docs
  LOGICAL(KIND=c_bool) :: fitP = .TRUE. !< Needs docs
  LOGICAL(KIND=c_bool) :: fitPnorm = .FALSE. !< Needs docs
  LOGICAL(KIND=c_bool) :: fitAlam = .FALSE. !< Needs docs
  LOGICAL(KIND=c_bool) :: fitR0 = .TRUE. !< Needs docs
  LOGICAL(KIND=c_bool) :: fitV0 = .FALSE. !< Needs docs
  LOGICAL(KIND=c_bool) :: fitF0 = .FALSE. !< Needs docs
  LOGICAL(KIND=c_bool) :: fixedCentering = .FALSE. !< Needs docs
  LOGICAL(KIND=c_bool) :: pm = .FALSE. !< Needs docs
END TYPE tokamaker_recon_settings_type
!
TYPE(gs_eq), POINTER :: gs_global => NULL() !< Global G-S object
TYPE(oft_tmaker_td), POINTER :: gs_td_global => NULL() !< Global time-dependent object
integer(i4), POINTER :: lc_plot(:,:) => NULL() !< Needs docs
integer(i4), POINTER :: reg_plot(:) => NULL() !< Needs docs
real(r8), POINTER :: r_plot(:,:) => NULL() !< Needs docs
CONTAINS
!------------------------------------------------------------------------------
!> Needs docs
!------------------------------------------------------------------------------
SUBROUTINE tokamaker_alloc(gs_obj) BIND(C,NAME="tokamaker_alloc")
TYPE(c_ptr), INTENT(out) :: gs_obj !< Needs docs
IF(.NOT.ASSOCIATED(gs_global))ALLOCATE(gs_global)
gs_obj=c_loc(gs_global) ! Do nothing with this for now
END SUBROUTINE tokamaker_alloc
!------------------------------------------------------------------------------
!> Needs docs
!------------------------------------------------------------------------------
SUBROUTINE tokamaker_eval_green(n,r,z,rc,zc,vals) BIND(C,NAME="tokamaker_eval_green")
INTEGER(c_int), VALUE, INTENT(in) :: n !< Needs docs
REAL(c_double), VALUE, INTENT(in) :: rc !< Needs docs
REAL(c_double), VALUE, INTENT(in) :: zc !< Needs docs
TYPE(c_ptr), VALUE, INTENT(in) :: r !< Needs docs
TYPE(c_ptr), VALUE, INTENT(in) :: z !< Needs docs
TYPE(c_ptr), VALUE, INTENT(in) :: vals !< Needs docs
INTEGER(4) :: i
REAL(r8), POINTER, DIMENSION(:) :: rtmp,ztmp,vals_tmp
CALL c_f_pointer(r, rtmp, [n])
CALL c_f_pointer(z, ztmp, [n])
CALL c_f_pointer(vals, vals_tmp, [n])
!$omp parallel do if(n>10)
DO i=1,n
  vals_tmp(i)=green(rtmp(i),ztmp(i),rc,zc)
END DO
END SUBROUTINE tokamaker_eval_green
!------------------------------------------------------------------------------
!> Needs docs
!------------------------------------------------------------------------------
SUBROUTINE tokamaker_setup_regions(coil_file,reg_eta,contig_flag,xpoint_mask,coil_nturns,ncoils) BIND(C,NAME="tokamaker_setup_regions")
CHARACTER(KIND=c_char), INTENT(in) :: coil_file(80) !< Needs docs
TYPE(c_ptr), VALUE, INTENT(in) :: reg_eta !< Needs docs
TYPE(c_ptr), VALUE, INTENT(in) :: contig_flag !< Needs docs
TYPE(c_ptr), VALUE, INTENT(in) :: xpoint_mask !< Needs docs
TYPE(c_ptr), VALUE, INTENT(in) :: coil_nturns !< Needs docs
INTEGER(c_int), VALUE, INTENT(in) :: ncoils !< Needs docs
real(r8), POINTER :: eta_tmp(:),nturns_tmp(:,:)
INTEGER(i4), POINTER :: contig_tmp(:)
INTEGER(4) :: i
INTEGER(4), POINTER :: xpoint_tmp(:)
CALL copy_string_rev(coil_file,gs_global%coil_file)
IF(TRIM(gs_global%coil_file)=='none')THEN
  !
  CALL c_f_pointer(xpoint_mask, xpoint_tmp, [smesh%nreg])
  ALLOCATE(gs_global%saddle_rmask(smesh%nreg))
  gs_global%saddle_rmask=LOGICAL(xpoint_tmp==0)
  !
  CALL c_f_pointer(reg_eta, eta_tmp, [smesh%nreg])
  gs_global%ncoil_regs=0
  gs_global%ncond_regs=0
  DO i=2,smesh%nreg
    IF(eta_tmp(i)>0.d0)THEN
      gs_global%ncond_regs=gs_global%ncond_regs+1
    ELSE
      gs_global%ncoil_regs=gs_global%ncoil_regs+1
    END IF
  END DO
  !
  gs_global%ncoils=ncoils
  ALLOCATE(gs_global%coil_vcont(ncoils),gs_global%coil_currs(ncoils))
  gs_global%coil_vcont = 0.d0
  gs_global%coil_currs = 0.d0
  CALL c_f_pointer(coil_nturns, nturns_tmp, [smesh%nreg,ncoils])
  ALLOCATE(gs_global%coil_nturns(smesh%nreg,ncoils))
  gs_global%coil_nturns=0.d0
  gs_global%coil_nturns=nturns_tmp
  !
  CALL c_f_pointer(contig_flag, contig_tmp, [smesh%nreg])
  ALLOCATE(gs_global%cond_regions(gs_global%ncond_regs))
  ALLOCATE(gs_global%coil_regions(gs_global%ncoil_regs))
  gs_global%ncond_regs=0
  gs_global%ncoil_regs=0
  DO i=2,smesh%nreg
    IF(eta_tmp(i)>0.d0)THEN
      gs_global%ncond_regs=gs_global%ncond_regs+1
      IF(eta_tmp(i)<1.d9)THEN
        gs_global%cond_regions(gs_global%ncond_regs)%eta=eta_tmp(i)
      END IF
      gs_global%cond_regions(gs_global%ncond_regs)%id=i
      gs_global%cond_regions(gs_global%ncond_regs)%continuous=(contig_tmp(i)==1)
    ELSE
      gs_global%ncoil_regs=gs_global%ncoil_regs+1
      gs_global%coil_regions(gs_global%ncoil_regs)%id=i
    END IF
  END DO
ELSE
  CALL gs_load_regions(gs_global)
END IF
END SUBROUTINE tokamaker_setup_regions
!------------------------------------------------------------------------------
!> Needs docs
!------------------------------------------------------------------------------
SUBROUTINE tokamaker_reset(error_str) BIND(C,NAME="tokamaker_reset")
CHARACTER(KIND=c_char), INTENT(out) :: error_str(80) !< Needs docs
INTEGER(4) :: i,ierr,io_unit,npts,iostat
REAL(8) :: theta
LOGICAL :: file_exists
real(r8), POINTER :: vals_tmp(:)
CHARACTER(LEN=80) :: tmp_str
!---Clear error flag
CALL copy_string('',error_str)
!---
IF(ASSOCIATED(r_plot))DEALLOCATE(r_plot)
IF(ASSOCIATED(lc_plot))DEALLOCATE(lc_plot)
IF(ASSOCIATED(reg_plot))DEALLOCATE(reg_plot)
!---Destroy objects
CALL gs_global%delete()
DEALLOCATE(gs_global)
CALL oft_blagrange%delete()
CALL multigrid_reset
ALLOCATE(gs_global)
END SUBROUTINE tokamaker_reset
!------------------------------------------------------------------------------
!> Needs docs
!------------------------------------------------------------------------------
SUBROUTINE tokamaker_setup(order,full_domain,ncoils,error_str) BIND(C,NAME="tokamaker_setup")
INTEGER(KIND=c_int), VALUE, INTENT(in) :: order !< Needs docs
LOGICAL(KIND=c_bool), VALUE, INTENT(in) :: full_domain !< Needs docs
INTEGER(KIND=c_int), INTENT(out) :: ncoils !< Needs docs
CHARACTER(KIND=c_char), INTENT(out) :: error_str(80) !< Needs docs
INTEGER(4) :: i,ierr,io_unit,npts,iostat
REAL(8) :: theta
LOGICAL :: file_exists
real(r8), POINTER :: vals_tmp(:)
CHARACTER(LEN=80) :: tmp_str
!---Clear error flag
CALL copy_string('',error_str)
!---------------------------------------------------------------------------
! Check input files
!---------------------------------------------------------------------------
IF(TRIM(gs_global%coil_file)/='none')THEN
    INQUIRE(EXIST=file_exists,FILE=TRIM(gs_global%coil_file))
    IF(.NOT.file_exists)THEN
        CALL copy_string('Specified "coil_file" cannot be found',error_str)
        RETURN
    END IF
END IF
IF(TRIM(gs_global%limiter_file)/='none')THEN
    INQUIRE(EXIST=file_exists,FILE=TRIM(gs_global%limiter_file))
    IF(.NOT.file_exists)THEN
        CALL copy_string('Specified "limiter_file" cannot be found',error_str)
        RETURN
    END IF
END IF
! IF(TRIM(gs_global%eqdsk_limiter_file)/='none')THEN
!     INQUIRE(EXIST=file_exists,FILE=TRIM(gs_global%eqdsk_limiter_file))
!     IF(.NOT.file_exists)THEN
!         CALL copy_string('Specified "eqdsk_limiter_file" cannot be found',error_str)
!         RETURN
!     END IF
! END IF
!---------------------------------------------------------------------------
! Setup Lagrange Elements
!---------------------------------------------------------------------------
! CALL smesh%setup_io(order)
smesh%tess_order=order
CALL oft_lag_setup(order, -1)
!---------------------------------------------------------------------------
! Setup experimental geometry
!---------------------------------------------------------------------------
gs_global%save_visit=.FALSE.
! CALL gs_load_regions(gs_global)
! IF(gs_global%free)THEN
!     CALL gs_global%load_coils
! ELSE
!     CALL gs_load_regions(gs_global)
! END IF
gs_global%full_domain=full_domain
CALL gs_setup_walls(gs_global)
CALL gs_global%load_limiters
CALL gs_global%init()
ncoils=gs_global%ncoils
END SUBROUTINE tokamaker_setup
!------------------------------------------------------------------------------
!> Needs docs
!------------------------------------------------------------------------------
SUBROUTINE tokamaker_load_profiles(f_file,f_offset,p_file,eta_file,f_NI_file) BIND(C,NAME="tokamaker_load_profiles")
CHARACTER(KIND=c_char), INTENT(in) :: f_file(80) !< F*F' prof.in file
CHARACTER(KIND=c_char), INTENT(in) :: p_file(80) !< P' prof.in file
CHARACTER(KIND=c_char), INTENT(in) :: eta_file(80) !< Resistivity (eta) prof.in file
CHARACTER(KIND=c_char), INTENT(in) :: f_NI_file(80) !< Non-inductive F*F' prof.in file
REAL(c_double), VALUE, INTENT(in) :: f_offset !< Needs docs
CHARACTER(LEN=80) :: tmp_str
CALL copy_string_rev(f_file,tmp_str)
IF(TRIM(tmp_str)/='none')CALL gs_profile_load(tmp_str,gs_global%I)
IF(f_offset>-1.d98)gs_global%I%f_offset=f_offset
CALL copy_string_rev(p_file,tmp_str)
IF(TRIM(tmp_str)/='none')CALL gs_profile_load(tmp_str,gs_global%P)
CALL copy_string_rev(eta_file,tmp_str)
IF(TRIM(tmp_str)/='none')CALL gs_profile_load(tmp_str,gs_global%eta)
CALL copy_string_rev(f_NI_file,tmp_str)
IF(TRIM(tmp_str)/='none')CALL gs_profile_load(tmp_str,gs_global%I_NI)
END SUBROUTINE tokamaker_load_profiles
!------------------------------------------------------------------------------
!> Needs docs
!------------------------------------------------------------------------------
SUBROUTINE tokamaker_init_psi(r0,z0,a,kappa,delta,rhs_source,error_str) BIND(C,NAME="tokamaker_init_psi")
REAL(c_double), VALUE, INTENT(in) :: r0 !< Needs docs
REAL(c_double), VALUE, INTENT(in) :: z0 !< Needs docs
REAL(c_double), VALUE, INTENT(in) :: a !< Needs docs
REAL(c_double), VALUE, INTENT(in) :: kappa !< Needs docs
REAL(c_double), VALUE, INTENT(in) :: delta !< Needs docs
TYPE(c_ptr), VALUE, INTENT(in) :: rhs_source !< Current source term (optional)
CHARACTER(KIND=c_char), INTENT(out) :: error_str(80) !< Error string (empty if no error)
INTEGER(i4) :: ierr
REAL(8), POINTER, DIMENSION(:) :: rhs_tmp
CALL copy_string('',error_str)
IF(c_associated(rhs_source))THEN
  CALL c_f_pointer(rhs_source, rhs_tmp, [gs_global%psi%n])
  CALL gs_global%init_psi(ierr,curr_source=rhs_tmp)
ELSE
  CALL gs_global%init_psi(ierr,r0=[r0,z0],a=a,kappa=kappa,delta=delta)
END IF
IF(ierr/=0)CALL copy_string(gs_err_reason(ierr),error_str)
END SUBROUTINE tokamaker_init_psi
!------------------------------------------------------------------------------
!> Needs docs
!------------------------------------------------------------------------------
SUBROUTINE tokamaker_solve(error_str) BIND(C,NAME="tokamaker_solve")
CHARACTER(KIND=c_char), INTENT(out) :: error_str(80) !< Error string (empty if no error)
INTEGER(i4) :: ierr
CALL copy_string('',error_str)
CALL gs_global%solve(ierr)
IF(ierr/=0)CALL copy_string(gs_err_reason(ierr),error_str)
END SUBROUTINE tokamaker_solve
!------------------------------------------------------------------------------
!> Needs docs
!------------------------------------------------------------------------------
SUBROUTINE tokamaker_vac_solve(psi_in,rhs_source,error_str) BIND(C,NAME="tokamaker_vac_solve")
TYPE(c_ptr), VALUE, INTENT(in) :: psi_in !< Input: BCs for \f$ \psi \f$, Output: solution
TYPE(c_ptr), VALUE, INTENT(in) :: rhs_source !< Current source term (optional)
CHARACTER(KIND=c_char), INTENT(out) :: error_str(80) !< Error string (empty if no error)
INTEGER(i4) :: ierr
REAL(8), POINTER, DIMENSION(:) :: vals_tmp,rhs_tmp
CLASS(oft_vector), POINTER :: psi_tmp,rhs_vec
TYPE(oft_lag_brinterp) :: source_field
CALL copy_string('',error_str)
NULLIFY(psi_tmp)
CALL gs_global%psi%new(psi_tmp)
CALL c_f_pointer(psi_in, vals_tmp, [gs_global%psi%n])
CALL psi_tmp%restore_local(vals_tmp)
IF(c_associated(rhs_source))THEN
  NULLIFY(rhs_tmp)
  CALL gs_global%psi%new(rhs_vec)
  CALL c_f_pointer(rhs_source, rhs_tmp, [gs_global%psi%n])
  CALL rhs_vec%restore_local(rhs_tmp)
  source_field%u=>rhs_vec
  CALL source_field%setup()
  CALL gs_global%vac_solve(psi_tmp,rhs_source=source_field,ierr=ierr)
  CALL source_field%delete()
  CALL rhs_vec%delete()
  DEALLOCATE(rhs_vec)
ELSE
  CALL gs_global%vac_solve(psi_tmp,ierr=ierr)
END IF
CALL psi_tmp%get_local(vals_tmp)
CALL psi_tmp%delete()
DEALLOCATE(psi_tmp)
END SUBROUTINE tokamaker_vac_solve
!------------------------------------------------------------------------------
!> Needs docs
!------------------------------------------------------------------------------
SUBROUTINE tokamaker_analyze() BIND(C,NAME="tokamaker_analyze")
CALL gs_analyze(gs_global)
END SUBROUTINE tokamaker_analyze
!------------------------------------------------------------------------------
!> Needs docs
!------------------------------------------------------------------------------
SUBROUTINE tokamaker_recon_run(vacuum,settings,coil_wt,error_flag) BIND(C,NAME="tokamaker_recon_run")
LOGICAL(c_bool), VALUE, INTENT(in) :: vacuum !< Needs docs
TYPE(tokamaker_recon_settings_type), INTENT(in) :: settings !< Needs docs
TYPE(c_ptr), VALUE, INTENT(in) :: coil_wt !< Needs docs
INTEGER(c_int), INTENT(out) :: error_flag !< Needs docs
LOGICAL :: fitI,fitP,fitPnorm,fitAlam,fitR0,fitV0,fitF0,fixedCentering
REAL(8), POINTER :: coil_wt_tmp(:)
error_flag=0
IF(vacuum)gs_global%has_plasma=.FALSE.
fitI=settings%fitI
fitP=settings%fitP
fitPnorm=settings%fitPnorm
fitAlam=settings%fitAlam
fitR0=settings%fitR0
fitV0=settings%fitV0
fitF0=settings%fitF0
fixedCentering=settings%fixedCentering
fit_pm=settings%pm
IF(c_associated(coil_wt))THEN
  CALL c_f_pointer(coil_wt, coil_wt_tmp, [gs_global%ncoils])
  CALL fit_gs(gs_global,fitI=fitI,fitP=fitP,fitPnorm=fitPnorm,&
              fitAlam=fitAlam,fitR0=fitR0,fitV0=fitV0,coil_wt=coil_wt_tmp, &
              fitF0=fitF0,fixedCentering=fixedCentering)
ELSE
  CALL fit_gs(gs_global,fitI=fitI,fitP=fitP,fitPnorm=fitPnorm,&
              fitAlam=fitAlam,fitR0=fitR0,fitV0=fitV0, &
              fitF0=fitF0,fixedCentering=fixedCentering)
END IF
gs_global%has_plasma=.TRUE.
END SUBROUTINE tokamaker_recon_run
!------------------------------------------------------------------------------
!> Needs docs
!------------------------------------------------------------------------------
SUBROUTINE tokamaker_setup_td(dt,lin_tol,nl_tol,pre_plasma) BIND(C,NAME="tokamaker_setup_td")
REAL(c_double), VALUE, INTENT(in) :: dt !< Needs docs
REAL(c_double), VALUE, INTENT(in) :: lin_tol !< Needs docs
REAL(c_double), VALUE, INTENT(in) :: nl_tol !< Needs docs
LOGICAL(c_bool), VALUE, INTENT(in) :: pre_plasma !< Needs docs
IF(ASSOCIATED(gs_td_global))THEN
  CALL gs_td_global%delete()
  DEALLOCATE(gs_td_global)
END IF
ALLOCATE(gs_td_global)
CALL gs_td_global%setup(gs_global,dt,lin_tol,nl_tol,LOGICAL(pre_plasma))
END SUBROUTINE tokamaker_setup_td
!------------------------------------------------------------------------------
!> Needs docs
!------------------------------------------------------------------------------
SUBROUTINE tokamaker_eig_td(omega,neigs,eigs,eig_vecs,include_bounds,pm) BIND(C,NAME="tokamaker_eig_td")
REAL(c_double), VALUE, INTENT(in) :: omega !< Needs docs
INTEGER(c_int), VALUE, INTENT(in) :: neigs !< Needs docs
TYPE(c_ptr), VALUE, INTENT(in) :: eigs !< Needs docs
TYPE(c_ptr), VALUE, INTENT(in) :: eig_vecs !< Needs docs
LOGICAL(c_bool), VALUE, INTENT(in) :: include_bounds !< Needs docs
LOGICAL(c_bool), VALUE, INTENT(in) :: pm !< Needs docs
REAL(8), POINTER :: eigs_tmp(:,:),eig_vecs_tmp(:,:)
LOGICAL :: pm_save
CALL c_f_pointer(eigs, eigs_tmp, [2,neigs])
CALL c_f_pointer(eig_vecs, eig_vecs_tmp, [gs_global%psi%n,neigs])
pm_save=oft_env%pm; oft_env%pm=pm
CALL eig_gs_td(gs_global,neigs,eigs_tmp,eig_vecs_tmp,omega,LOGICAL(include_bounds))
oft_env%pm=pm_save
END SUBROUTINE tokamaker_eig_td
!------------------------------------------------------------------------------
!> Needs docs
!------------------------------------------------------------------------------
SUBROUTINE tokamaker_eig_wall(neigs,eigs,eig_vecs,pm) BIND(C,NAME="tokamaker_eig_wall")
INTEGER(c_int), VALUE, INTENT(in) :: neigs !< Needs docs
TYPE(c_ptr), VALUE, INTENT(in) :: eigs !< Needs docs
TYPE(c_ptr), VALUE, INTENT(in) :: eig_vecs !< Needs docs
LOGICAL(c_bool), VALUE, INTENT(in) :: pm !< Needs docs
REAL(8) :: alam_save,pnorm_save
REAL(8), POINTER :: eigs_tmp(:,:),eig_vecs_tmp(:,:)
LOGICAL :: pm_save
CALL c_f_pointer(eigs, eigs_tmp, [2,neigs])
CALL c_f_pointer(eig_vecs, eig_vecs_tmp, [gs_global%psi%n,neigs])
alam_save=gs_global%alam; gs_global%alam=0.d0
pnorm_save=gs_global%pnorm; gs_global%pnorm=0.d0
pm_save=oft_env%pm; oft_env%pm=pm
CALL eig_gs_td(gs_global,neigs,eigs_tmp,eig_vecs_tmp,0.d0,.FALSE.)
oft_env%pm=pm_save
gs_global%alam=alam_save
gs_global%pnorm=pnorm_save
END SUBROUTINE tokamaker_eig_wall
!------------------------------------------------------------------------------
!> Needs docs
!------------------------------------------------------------------------------
SUBROUTINE tokamaker_step_td(time,dt,nl_its,lin_its,nretry) BIND(C,NAME="tokamaker_step_td")
REAL(c_double), INTENT(inout) :: time !< Needs docs
REAL(c_double), INTENT(inout) :: dt !< Needs docs
INTEGER(c_int), INTENT(out) :: nl_its !< Needs docs
INTEGER(c_int), INTENT(out) :: lin_its !< Needs docs
INTEGER(c_int), INTENT(out) :: nretry !< Needs docs
CALL gs_td_global%step(time,dt,nl_its,lin_its,nretry)
END SUBROUTINE tokamaker_step_td
!------------------------------------------------------------------------------
!> Needs docs
!------------------------------------------------------------------------------
SUBROUTINE tokamaker_get_mesh(np,r_loc,nc,lc_loc,reg_loc) BIND(C,NAME="tokamaker_get_mesh")
TYPE(c_ptr), INTENT(out) :: lc_loc !< Needs docs
TYPE(c_ptr), INTENT(out) :: r_loc !< Needs docs
TYPE(c_ptr), INTENT(out) :: reg_loc !< Needs docs
INTEGER(c_int), INTENT(out) :: np !< Needs docs
INTEGER(c_int), INTENT(out) :: nc !< Needs docs
INTEGER(4) :: i,j,k,id
CALL smesh%tessellate(r_plot, lc_plot, smesh%tess_order)
np=SIZE(r_plot,DIM=2,KIND=c_int)
nc=SIZE(lc_plot,DIM=2,KIND=c_int)
r_loc=c_loc(r_plot)
lc_loc=c_loc(lc_plot)
!
ALLOCATE(reg_plot(nc))
k=nc/smesh%nc
IF(ASSOCIATED(smesh%reg))THEN
  !$omp parallel do private(j,id)
  DO i=1,smesh%nc
    id=smesh%reg(i)
    DO j=1,k
      reg_plot((i-1)*k+j)=id
    END DO
  END DO
ELSE
  reg_plot=0
END IF
reg_loc=c_loc(reg_plot)
END SUBROUTINE tokamaker_get_mesh
!------------------------------------------------------------------------------
!> Needs docs
!------------------------------------------------------------------------------
SUBROUTINE tokamaker_get_limiter(np,r_loc,nloops,loop_ptr) BIND(C,NAME="tokamaker_get_limiter")
TYPE(c_ptr), INTENT(out) :: r_loc !< Needs docs
TYPE(c_ptr), INTENT(out) :: loop_ptr !< Needs docs
INTEGER(c_int), INTENT(out) :: np !< Needs docs
INTEGER(c_int), INTENT(out) :: nloops !< Needs docs
INTEGER(4) :: i
REAL(8), POINTER, DIMENSION(:,:) :: r_tmp
np=gs_global%nlim_con
ALLOCATE(r_tmp(2,gs_global%nlim_con))
r_loc=C_LOC(r_tmp)
DO i=1,gs_global%nlim_con
  r_tmp(:,i)=smesh%r(1:2,gs_global%lim_con(i))
END DO
nloops=gs_global%lim_nloops
loop_ptr=C_LOC(gs_global%lim_ptr)
END SUBROUTINE tokamaker_get_limiter
!------------------------------------------------------------------------------
!> Needs docs
!------------------------------------------------------------------------------
SUBROUTINE tokamaker_get_psi(psi_vals,psi_lim,psi_max) BIND(C,NAME="tokamaker_get_psi")
TYPE(c_ptr), VALUE, INTENT(in) :: psi_vals !< Needs docs
REAL(c_double), INTENT(out) :: psi_lim !< Needs docs
REAL(c_double), INTENT(out) :: psi_max !< Needs docs
REAL(8), POINTER, DIMENSION(:) :: vals_tmp
CALL c_f_pointer(psi_vals, vals_tmp, [gs_global%psi%n])
CALL gs_global%psi%get_local(vals_tmp)
psi_lim = gs_global%plasma_bounds(1)
psi_max = gs_global%plasma_bounds(2)
END SUBROUTINE tokamaker_get_psi
!------------------------------------------------------------------------------
!> Needs docs
!------------------------------------------------------------------------------
SUBROUTINE tokamaker_get_dels_curr(psi_vals) BIND(C,NAME="tokamaker_get_dels_curr")
TYPE(c_ptr), VALUE, INTENT(in) :: psi_vals !< Needs docs
REAL(8), POINTER, DIMENSION(:) :: vals_tmp
CLASS(oft_vector), POINTER :: u,v
CLASS(oft_solver), POINTER :: minv
IF(.NOT.ASSOCIATED(gs_global%dels_full))CALL build_dels(gs_global%dels_full,gs_global,"none")
!
CALL gs_global%psi%new(u)
CALL gs_global%psi%new(v)
CALL c_f_pointer(psi_vals, vals_tmp, [gs_global%psi%n])
CALL u%restore_local(vals_tmp)
!
NULLIFY(minv)
CALL create_cg_solver(minv)
minv%A=>gs_global%mop
minv%its=-2
CALL create_diag_pre(minv%pre) ! Setup Preconditioner
CALL gs_global%dels_full%apply(u,v)
CALL u%set(0.d0)
CALL minv%apply(u,v)
CALL u%get_local(vals_tmp)
!
CALL u%delete()
CALL v%delete()
CALL minv%pre%delete()
CALL minv%delete()
DEALLOCATE(u,v,minv)
END SUBROUTINE tokamaker_get_dels_curr
!------------------------------------------------------------------------------
!> Needs docs
!------------------------------------------------------------------------------
SUBROUTINE tokamaker_area_int(vec_vals,reg_ind,result) BIND(C,NAME="tokamaker_area_int")
TYPE(c_ptr), VALUE, INTENT(in) :: vec_vals !< Needs docs
INTEGER(c_int), VALUE, INTENT(in) :: reg_ind !< Needs docs
REAL(c_double), INTENT(out) :: result !< Needs docs
INTEGER(4) :: i,m
real(8) :: goptmp(3,3),v,pt(3),valtmp(1)
REAL(8), POINTER, DIMENSION(:) :: vals_tmp
CLASS(oft_vector), POINTER :: u
TYPE(oft_lag_brinterp) :: field
NULLIFY(field%u)
CALL gs_global%psi%new(field%u)
CALL c_f_pointer(vec_vals, vals_tmp, [gs_global%psi%n])
CALL field%u%restore_local(vals_tmp)
CALL field%setup()
IF(reg_ind>0)THEN
  result = bscal_surf_int(field,oft_blagrange%quad%order,reg_ind)
ELSE
  result = bscal_surf_int(field,oft_blagrange%quad%order)
END IF
CALL field%u%delete
DEALLOCATE(field%u)
CALL field%delete
END SUBROUTINE tokamaker_area_int
!------------------------------------------------------------------------------
!> Needs docs
!------------------------------------------------------------------------------
SUBROUTINE tokamaker_get_coil_currents(currents,reg_currents) BIND(C,NAME="tokamaker_get_coil_currents")
TYPE(c_ptr), VALUE, INTENT(in) :: currents !< Needs docs
TYPE(c_ptr), VALUE, INTENT(in) :: reg_currents !< Needs docs
INTEGER(4) :: i,j
REAL(8) :: curr
REAL(8), POINTER, DIMENSION(:) :: vals_tmp,coil_regs
CALL c_f_pointer(reg_currents, coil_regs, [smesh%nreg])
CALL c_f_pointer(currents, vals_tmp, [gs_global%ncoils])
vals_tmp=(gs_global%coil_currs + gs_global%coil_vcont*gs_global%vcontrol_val)/mu0
coil_regs = 0.d0
DO j=1,gs_global%ncoil_regs
  DO i=1,gs_global%ncoils
    coil_regs(gs_global%coil_regions(j)%id) = coil_regs(gs_global%coil_regions(j)%id) &
      + vals_tmp(i)*gs_global%coil_nturns(gs_global%coil_regions(j)%id,i)
  END DO
  coil_regs(gs_global%coil_regions(j)%id) = coil_regs(gs_global%coil_regions(j)%id)*gs_global%coil_regions(j)%area
END DO
END SUBROUTINE tokamaker_get_coil_currents
!------------------------------------------------------------------------------
!> Needs docs
!------------------------------------------------------------------------------
SUBROUTINE tokamaker_get_coil_Lmat(Lmat) BIND(C,NAME="tokamaker_get_coil_Lmat")
TYPE(c_ptr), VALUE, INTENT(in) :: Lmat !< Needs docs
REAL(8), POINTER, DIMENSION(:,:) :: vals_tmp
INTEGER(4) :: i
REAL(8) :: tmp1,tmp2,tmp3,itor
CLASS(oft_vector), POINTER :: rhs,vec1,vec2
!---Update plasma row/column
IF(gs_global%has_plasma)THEN
  DO i=1,gs_global%ncoils
    CALL gs_plasma_mutual(gs_global,gs_global%psi_coil(i)%f,gs_global%Lcoils(i,gs_global%ncoils+1),itor)
    gs_global%Lcoils(gs_global%ncoils+1,i)=gs_global%Lcoils(i,gs_global%ncoils+1)
  END DO
  !
  CALL gs_global%psi%new(rhs)
  CALL gs_global%psi%new(vec1)
  CALL gs_global%psi%new(vec2)
  CALL gs_source(gs_global,gs_global%psi,rhs,vec1,vec2,tmp1,tmp2,tmp3)
  CALL vec1%set(0.d0)
  CALL gs_global%lu_solver%apply(vec1,rhs)
  CALL gs_plasma_mutual(gs_global,vec1,gs_global%Lcoils(gs_global%ncoils+1,gs_global%ncoils+1),itor)
  gs_global%Lcoils(gs_global%ncoils+1,gs_global%ncoils+1)=gs_global%Lcoils(gs_global%ncoils+1,gs_global%ncoils+1)/itor
  CALL rhs%delete()
  CALL vec1%delete()
  CALL vec2%delete()
  DEALLOCATE(rhs,vec1,vec2)
ELSE
  gs_global%Lcoils(gs_global%ncoils+1,:)=0.d0
  gs_global%Lcoils(:,gs_global%ncoils+1)=0.d0
END IF
!---Copy out inductance matrix
CALL c_f_pointer(Lmat, vals_tmp, [gs_global%ncoils+1,gs_global%ncoils+1])
vals_tmp=gs_global%Lcoils
END SUBROUTINE tokamaker_get_coil_Lmat
!------------------------------------------------------------------------------
!> Needs docs
!------------------------------------------------------------------------------
SUBROUTINE tokamaker_get_refs(o_point,lim_point,x_points,diverted,plasma_bounds,alam,pnorm) BIND(C,NAME="tokamaker_get_refs")
TYPE(c_ptr), INTENT(out) :: o_point !< Needs docs
TYPE(c_ptr), INTENT(out) :: lim_point !< Needs docs
TYPE(c_ptr), INTENT(out) :: x_points !< Needs docs
TYPE(c_ptr), INTENT(out) :: diverted !< Needs docs
TYPE(c_ptr), INTENT(out) :: plasma_bounds !< Needs docs
TYPE(c_ptr), INTENT(out) :: alam !< Needs docs
TYPE(c_ptr), INTENT(out) :: pnorm !< Needs docs
o_point=c_loc(gs_global%o_point)
lim_point=c_loc(gs_global%lim_point)
x_points=c_loc(gs_global%x_points)
diverted=c_loc(gs_global%diverted)
plasma_bounds=c_loc(gs_global%plasma_bounds)
alam=c_loc(gs_global%alam)
pnorm=c_loc(gs_global%pnorm)
END SUBROUTINE tokamaker_get_refs
!------------------------------------------------------------------------------
!> Needs docs
!------------------------------------------------------------------------------
SUBROUTINE tokamaker_trace_surf(psi_surf,points,npoints) BIND(C,NAME="tokamaker_trace_surf")
REAL(c_double), VALUE, INTENT(in) :: psi_surf !< Needs docs
TYPE(c_ptr), INTENT(out) ::  points !< Needs docs
INTEGER(c_int), INTENT(out) :: npoints !< Needs docs
REAL(8), POINTER, DIMENSION(:,:) :: pts_tmp
CALL gs_trace_surf(gs_global,psi_surf,pts_tmp,npoints)
IF(npoints>0)THEN
  points = c_loc(pts_tmp)
ELSE
  points = C_NULL_PTR
END IF
END SUBROUTINE tokamaker_trace_surf
!------------------------------------------------------------------------------
!> Needs docs
!------------------------------------------------------------------------------
SUBROUTINE tokamaker_get_q(npsi,psi_q,qvals,ravgs,dl,rbounds,zbounds) BIND(C,NAME="tokamaker_get_q")
INTEGER(c_int), VALUE, INTENT(in) :: npsi !< Needs docs
REAL(c_double), INTENT(in) :: psi_q(npsi) !< Needs docs
REAL(c_double), INTENT(out) :: qvals(npsi) !< Needs docs
REAL(c_double), INTENT(out) :: ravgs(npsi,2) !< Needs docs
REAL(c_double), INTENT(out) :: dl !< Needs docs
REAL(c_double), INTENT(out) :: rbounds(2,2) !< Needs docs
REAL(c_double), INTENT(out) :: zbounds(2,2) !< Needs docs
CALL gs_get_qprof(gs_global,npsi,psi_q,qvals,dl,rbounds,zbounds,ravgs)
END SUBROUTINE tokamaker_get_q
!------------------------------------------------------------------------------
!> Needs docs
!------------------------------------------------------------------------------
SUBROUTINE tokamaker_sauter_fc(npsi,psi_saut,fc,r_avgs,modb_avgs) BIND(C,NAME="tokamaker_sauter_fc")
INTEGER(c_int), VALUE, INTENT(in) :: npsi !< Needs docs
REAL(c_double), INTENT(in) :: psi_saut(npsi) !< Needs docs
REAL(c_double), INTENT(out) :: fc(npsi) !< Needs docs
REAL(c_double), INTENT(out) :: r_avgs(npsi,3) !< Needs docs
REAL(c_double), INTENT(out) :: modb_avgs(npsi,2) !< Needs docs
CALL sauter_fc(gs_global,npsi,psi_saut,fc,r_avgs,modb_avgs)
END SUBROUTINE tokamaker_sauter_fc
!------------------------------------------------------------------------------
!> Needs docs
!------------------------------------------------------------------------------
SUBROUTINE tokamaker_get_globals(Itor,centroid,vol,pvol,dflux,tflux,bp_vol) BIND(C,NAME="tokamaker_get_globals")
REAL(c_double), INTENT(out) :: Itor !< Needs docs
REAL(c_double), INTENT(out) :: centroid(2) !< Needs docs
REAL(c_double), INTENT(out) :: vol !< Needs docs
REAL(c_double), INTENT(out) :: pvol !< Needs docs
REAL(c_double), INTENT(out) :: dflux !< Needs docs
REAL(c_double), INTENT(out) :: tflux !< Needs docs
REAL(c_double), INTENT(out) :: bp_vol !< Needs docs
CALL gs_comp_globals(gs_global,Itor,centroid,vol,pvol,dflux,tflux,bp_vol)
Itor=Itor/mu0
vol=vol*2.d0*pi
pvol=pvol*2.d0*pi/mu0
END SUBROUTINE tokamaker_get_globals
!------------------------------------------------------------------------------
!> Needs docs
!------------------------------------------------------------------------------
SUBROUTINE tokamaker_gs_calc_vloop(vloop) BIND(C,NAME="tokamaker_gs_calc_vloop")
REAL(c_double), INTENT(out) :: vloop
IF(.NOT.ASSOCIATED(gs_global%eta))THEN
  vloop=-1.d0
  RETURN
END IF
CALL gs_calc_vloop(gs_global,vloop)
END SUBROUTINE tokamaker_gs_calc_vloop
!------------------------------------------------------------------------------
!> Needs docs
!------------------------------------------------------------------------------
SUBROUTINE tokamaker_get_profs(npsi,psi_in,f,fp,p,pp) BIND(C,NAME="tokamaker_get_profs")
INTEGER(c_int), VALUE, INTENT(in) :: npsi !< Needs docs
REAL(c_double), INTENT(in) :: psi_in(npsi) !< Needs docs
REAL(c_double), INTENT(out) :: f(npsi) !< Needs docs
REAL(c_double), INTENT(out) :: fp(npsi) !< Needs docs
REAL(c_double), INTENT(out) :: p(npsi) !< Needs docs
REAL(c_double), INTENT(out) :: pp(npsi) !< Needs docs
INTEGER(4) :: i
REAL(8) :: x1,x2,r
x1=0.d0; x2=1.d0
IF(gs_global%plasma_bounds(1)>-1.d98)THEN
  x1=gs_global%plasma_bounds(1); x2=gs_global%plasma_bounds(2)
END IF
DO i=1,npsi
  r=psi_in(i)*(x2-x1) + x1
  IF(gs_global%mode==0)THEN
    fp(i)=gs_global%alam*gs_global%I%fp(r)
    f(i)=gs_global%psiscale*gs_global%alam*gs_global%I%f(r) + gs_global%I%f_offset
  ELSE
    f(i)=SQRT(gs_global%psiscale*gs_global%alam*gs_global%I%f(r) + gs_global%I%f_offset**2)
    fp(i)=gs_global%alam*gs_global%I%fp(r)/(2.d0*f(i))
  END IF
  pp(i)=gs_global%psiscale*gs_global%pnorm*gs_global%P%fp(r)
  p(i)=gs_global%psiscale*gs_global%psiscale*gs_global%pnorm*gs_global%P%f(r)
END DO
END SUBROUTINE tokamaker_get_profs
!------------------------------------------------------------------------------
!> Needs docs
!------------------------------------------------------------------------------
SUBROUTINE tokamaker_get_vfixed(npts,pts,fluxes) BIND(C,NAME="tokamaker_get_vfixed")
INTEGER(c_int), INTENT(out) :: npts !< Needs docs
TYPE(c_ptr), INTENT(out) :: pts !< Needs docs
TYPE(c_ptr), INTENT(out) :: fluxes !< Needs docs
REAL(8), POINTER :: pts_tmp(:,:),fluxes_tmp(:)
CALL gs_fixed_vflux(gs_global,pts_tmp,fluxes_tmp)
pts=C_LOC(pts_tmp)
fluxes=C_LOC(fluxes_tmp)
npts=SIZE(fluxes_tmp,DIM=1)
END SUBROUTINE tokamaker_get_vfixed
!------------------------------------------------------------------------------
!> Create an interpolation object for tokamaker fields
!------------------------------------------------------------------------------
SUBROUTINE tokamaker_get_field_eval(imode,int_obj,error_str) BIND(C,NAME="tokamaker_get_field_eval")
INTEGER(KIND=c_int), VALUE, INTENT(in) :: imode !< Field type
TYPE(c_ptr), INTENT(out) :: int_obj !< Pointer to interpolation object
CHARACTER(KIND=c_char), INTENT(out) :: error_str(80) !< Error string (unused)
TYPE(gs_prof_interp), POINTER :: prof_interp_obj
TYPE(gs_b_interp), POINTER :: b_interp_obj
CALL copy_string('',error_str)
IF(imode==1)THEN
  ALLOCATE(b_interp_obj)
  b_interp_obj%gs=>gs_global
  CALL b_interp_obj%setup()
  int_obj=C_LOC(b_interp_obj)
ELSE
  ALLOCATE(prof_interp_obj)
  prof_interp_obj%gs=>gs_global
  prof_interp_obj%mode=imode-1
  CALL prof_interp_obj%setup()
  int_obj=C_LOC(prof_interp_obj)
END IF
END SUBROUTINE tokamaker_get_field_eval
!------------------------------------------------------------------------------
!> Evaluate a TokaMaker field with an interpolation object created by
!! \ref tokamaker_f::tokamaker_get_field_eval
!------------------------------------------------------------------------------
SUBROUTINE tokamaker_apply_field_eval(int_obj,int_type,pt,fbary_tol,cell,dim,field) BIND(C,NAME="tokamaker_apply_field_eval")
TYPE(c_ptr), VALUE, INTENT(in) :: int_obj !< Pointer to interpolation object
INTEGER(c_int), VALUE, INTENT(in) :: int_type !< Field type (negative to destroy)
REAL(c_double), INTENT(in) :: pt(3) !< Location for evaluation [R,Z,0]
REAL(c_double), VALUE, INTENT(in) :: fbary_tol !< Tolerance for physical to logical mapping
INTEGER(c_int), INTENT(inout) :: cell !< Cell containing `pt` (starting guess on input)
INTEGER(c_int), VALUE, INTENT(in) :: dim !< Dimension of field
REAL(c_double), INTENT(out) :: field(dim) !< Field at `pt`
TYPE(gs_prof_interp), POINTER :: prof_interp_obj
TYPE(gs_b_interp), POINTER :: b_interp_obj
REAL(8) :: f(4),goptmp(3,4),vol,fmin,fmax
IF(int_type<0)THEN
  IF(int_type==-1)THEN
    CALL c_f_pointer(int_obj, b_interp_obj)
    CALL b_interp_obj%delete
  ELSE
    CALL c_f_pointer(int_obj, prof_interp_obj)
    CALL prof_interp_obj%delete
  END IF
  RETURN
END IF
call bmesh_findcell(smesh,cell,pt,f)
IF(cell==0)RETURN
fmin=MINVAL(f); fmax=MAXVAL(f)
IF(( fmax>1.d0+fbary_tol ).OR.( fmin<-fbary_tol ))THEN
  cell=-ABS(cell)
  RETURN
END IF
CALL smesh%jacobian(cell,f,goptmp,vol)
IF(int_type==1)THEN
  CALL c_f_pointer(int_obj, b_interp_obj)
  CALL b_interp_obj%interp(cell,f,goptmp,field)
ELSE
  CALL c_f_pointer(int_obj, prof_interp_obj)
  CALL prof_interp_obj%interp(cell,f,goptmp,field)
END IF
END SUBROUTINE tokamaker_apply_field_eval
!------------------------------------------------------------------------------
!> Needs docs
!------------------------------------------------------------------------------
SUBROUTINE tokamaker_set_psi(psi_vals) BIND(C,NAME="tokamaker_set_psi")
TYPE(c_ptr), VALUE, INTENT(in) :: psi_vals !< Needs docs
REAL(8), POINTER, DIMENSION(:) :: vals_tmp
CALL c_f_pointer(psi_vals, vals_tmp, [gs_global%psi%n])
CALL gs_global%psi%restore_local(vals_tmp)
END SUBROUTINE tokamaker_set_psi
!------------------------------------------------------------------------------
!> Needs docs
!------------------------------------------------------------------------------
SUBROUTINE tokamaker_set_psi_dt(psi_vals,dt) BIND(C,NAME="tokamaker_set_psi_dt")
TYPE(c_ptr), VALUE, INTENT(in) :: psi_vals !< Needs docs
REAL(c_double), VALUE, INTENT(in) :: dt !< Needs docs
REAL(8), POINTER, DIMENSION(:) :: vals_tmp
gs_global%dt=dt
IF(dt>0.d0)THEN
  IF(.NOT.ASSOCIATED(gs_global%psi_dt))CALL gs_global%psi%new(gs_global%psi_dt)
  CALL c_f_pointer(psi_vals, vals_tmp, [gs_global%psi%n])
  CALL gs_global%psi_dt%restore_local(vals_tmp)
ELSE
  IF(ASSOCIATED(gs_global%psi_dt))THEN
    CALL gs_global%psi_dt%delete()
    DEALLOCATE(gs_global%psi_dt)
  END IF
END IF
END SUBROUTINE tokamaker_set_psi_dt
!------------------------------------------------------------------------------
!> Needs docs
!------------------------------------------------------------------------------
SUBROUTINE tokamaker_set_settings(settings) BIND(C,NAME="tokamaker_set_settings")
TYPE(tokamaker_settings_type), INTENT(in) :: settings !< Needs docs
oft_env%pm=settings%pm
gs_global%free=settings%free_boundary
gs_global%lim_zmax=settings%lim_zmax
gs_global%rmin=settings%rmin
gs_global%mode=settings%mode
gs_global%urf=settings%urf
gs_global%maxits=settings%maxits
gs_global%nl_tol=settings%nl_tol
gs_global%limited_only=settings%limited_only
CALL copy_string_rev(settings%limiter_file,gs_global%limiter_file)
END SUBROUTINE tokamaker_set_settings
!------------------------------------------------------------------------------
!> Needs docs
!------------------------------------------------------------------------------
SUBROUTINE tokamaker_set_targets(ip_target,ip_ratio_target,pax_target,estore_target,R0_target,V0_target) BIND(C,NAME="tokamaker_set_targets")
REAL(c_double), VALUE, INTENT(in) :: ip_target !< Needs docs
REAL(c_double), VALUE, INTENT(in) :: ip_ratio_target !< Needs docs
REAL(c_double), VALUE, INTENT(in) :: pax_target !< Needs docs
REAL(c_double), VALUE, INTENT(in) :: estore_target !< Needs docs
REAL(c_double), VALUE, INTENT(in) :: R0_target !< Needs docs
REAL(c_double), VALUE, INTENT(in) :: V0_target !< Needs docs
gs_global%R0_target=R0_target
gs_global%V0_target=V0_target
gs_global%pax_target=pax_target*mu0
gs_global%estore_target=estore_target*mu0
gs_global%itor_target=ip_target*mu0
gs_global%ip_ratio_target=ip_ratio_target
END SUBROUTINE tokamaker_set_targets
!------------------------------------------------------------------------------
!> Needs docs
!------------------------------------------------------------------------------
SUBROUTINE tokamaker_set_isoflux(targets,weights,ntargets,grad_wt_lim) BIND(C,NAME="tokamaker_set_isoflux")
REAL(c_double), INTENT(in) :: targets(2,ntargets) !< Needs docs
REAL(c_double), INTENT(in) :: weights(ntargets) !< Needs docs
INTEGER(c_int), VALUE, INTENT(in) :: ntargets !< Needs docs
REAL(c_double), VALUE, INTENT(in) :: grad_wt_lim !< Needs docs
IF(ASSOCIATED(gs_global%isoflux_targets))DEALLOCATE(gs_global%isoflux_targets)
gs_global%isoflux_ntargets=ntargets
IF(ntargets>0)THEN
  ALLOCATE(gs_global%isoflux_targets(3,gs_global%isoflux_ntargets))
  gs_global%isoflux_targets(1:2,:)=targets
  gs_global%isoflux_targets(3,:)=weights
  gs_global%isoflux_grad_wt_lim=1.d0/grad_wt_lim
ELSE
  gs_global%isoflux_grad_wt_lim=-1.d0
END IF
END SUBROUTINE tokamaker_set_isoflux
!------------------------------------------------------------------------------
!> Needs docs
!------------------------------------------------------------------------------
SUBROUTINE tokamaker_set_flux(locations,targets,weights,ntargets,grad_wt_lim) BIND(C,NAME="tokamaker_set_flux")
REAL(c_double), INTENT(in) :: locations(2,ntargets) !< Needs docs
REAL(c_double), INTENT(in) :: targets(ntargets) !< Needs docs
REAL(c_double), INTENT(in) :: weights(ntargets) !< Needs docs
INTEGER(c_int), VALUE, INTENT(in) :: ntargets !< Needs docs
REAL(c_double), VALUE, INTENT(in) :: grad_wt_lim !< Needs docs
IF(ASSOCIATED(gs_global%flux_targets))DEALLOCATE(gs_global%flux_targets)
gs_global%flux_ntargets=ntargets
IF(ntargets>0)THEN
  ALLOCATE(gs_global%flux_targets(4,gs_global%flux_ntargets))
  gs_global%flux_targets(1:2,:)=locations
  gs_global%flux_targets(3,:)=targets
  gs_global%flux_targets(4,:)=weights
  ! gs_global%isoflux_grad_wt_lim=1.d0/grad_wt_lim
! ELSE
  ! gs_global%isoflux_grad_wt_lim=-1.d0
END IF
END SUBROUTINE tokamaker_set_flux
!------------------------------------------------------------------------------
!> Needs docs
!------------------------------------------------------------------------------
SUBROUTINE tokamaker_set_saddles(targets,weights,ntargets) BIND(C,NAME="tokamaker_set_saddles")
REAL(c_double), INTENT(in) :: targets(2,ntargets) !< Needs docs
REAL(c_double), INTENT(in) :: weights(ntargets) !< Needs docs
INTEGER(c_int), VALUE, INTENT(in) :: ntargets !< Needs docs
IF(ASSOCIATED(gs_global%saddle_targets))DEALLOCATE(gs_global%saddle_targets)
gs_global%saddle_ntargets=ntargets
IF(ntargets>0)THEN
  ALLOCATE(gs_global%saddle_targets(3,gs_global%saddle_ntargets))
  gs_global%saddle_targets(1:2,:)=targets
  gs_global%saddle_targets(3,:)=weights
END IF
END SUBROUTINE tokamaker_set_saddles
!------------------------------------------------------------------------------
!> Needs docs
!------------------------------------------------------------------------------
SUBROUTINE tokamaker_set_coil_currents(currents) BIND(C,NAME="tokamaker_set_coil_currents")
TYPE(c_ptr), VALUE, INTENT(in) :: currents !< Needs docs
INTEGER(4) :: i
REAL(8) :: curr
REAL(8), POINTER, DIMENSION(:) :: vals_tmp
CALL c_f_pointer(currents, vals_tmp, [gs_global%ncoils])
gs_global%coil_currs = vals_tmp*mu0
gs_global%vcontrol_val = 0.d0
END SUBROUTINE tokamaker_set_coil_currents
!------------------------------------------------------------------------------
!> Needs docs
!------------------------------------------------------------------------------
SUBROUTINE tokamaker_set_coil_regmat(nregularize,coil_reg_mat,coil_reg_targets,coil_reg_weights) BIND(C,NAME="tokamaker_set_coil_regmat")
INTEGER(c_int), VALUE, INTENT(in) :: nregularize !< Needs docs
TYPE(c_ptr), VALUE, INTENT(in) :: coil_reg_mat !< Needs docs
TYPE(c_ptr), VALUE, INTENT(in) :: coil_reg_targets !< Needs docs
TYPE(c_ptr), VALUE, INTENT(in) :: coil_reg_weights !< Needs docs
REAL(8), POINTER, DIMENSION(:,:) :: vals_tmp
INTEGER(4) :: i
IF(ASSOCIATED(gs_global%coil_reg_mat))DEALLOCATE(gs_global%coil_reg_mat,gs_global%coil_reg_targets)
gs_global%nregularize=nregularize
ALLOCATE(gs_global%coil_reg_mat(gs_global%nregularize,gs_global%ncoils+1))
ALLOCATE(gs_global%coil_reg_targets(gs_global%nregularize))
CALL c_f_pointer(coil_reg_mat, vals_tmp, [gs_global%nregularize,gs_global%ncoils+1])
gs_global%coil_reg_mat=vals_tmp
CALL c_f_pointer(coil_reg_targets, vals_tmp, [gs_global%nregularize,1])
gs_global%coil_reg_targets=vals_tmp(:,1)*mu0
CALL c_f_pointer(coil_reg_weights, vals_tmp, [gs_global%nregularize,1])
DO i=1,gs_global%nregularize
  gs_global%coil_reg_targets(i)=gs_global%coil_reg_targets(i)*vals_tmp(i,1)
  gs_global%coil_reg_mat(i,:)=gs_global%coil_reg_mat(i,:)*vals_tmp(i,1)
END DO
END SUBROUTINE tokamaker_set_coil_regmat
!------------------------------------------------------------------------------
!> Needs docs
!------------------------------------------------------------------------------
SUBROUTINE tokamaker_set_coil_bounds(coil_bounds) BIND(C,NAME="tokamaker_set_coil_bounds")
TYPE(c_ptr), VALUE, INTENT(in) :: coil_bounds !< Needs docs
REAL(8), POINTER, DIMENSION(:,:) :: vals_tmp
INTEGER(4) :: i
CALL c_f_pointer(coil_bounds, vals_tmp, [2,gs_global%ncoils+1])
IF(.NOT.ASSOCIATED(gs_global%coil_bounds))THEN
  ALLOCATE(gs_global%coil_bounds(2,gs_global%ncoils+1))
  gs_global%coil_bounds(1,:)=-1.d98; gs_global%coil_bounds(2,:)=1.d98
END IF
DO i=1,gs_global%ncoils
  gs_global%coil_bounds([2,1],i)=-vals_tmp(:,i)*mu0
END DO
gs_global%coil_bounds([2,1],gs_global%ncoils+1)=-vals_tmp(:,gs_global%ncoils+1)*mu0
END SUBROUTINE tokamaker_set_coil_bounds
!------------------------------------------------------------------------------
!> Needs docs
!------------------------------------------------------------------------------
SUBROUTINE tokamaker_set_coil_vsc(coil_gains) BIND(C,NAME="tokamaker_set_coil_vsc")
TYPE(c_ptr), VALUE, INTENT(in) :: coil_gains !< Needs docs
REAL(8), POINTER, DIMENSION(:) :: vals_tmp
INTEGER(4) :: i
CALL c_f_pointer(coil_gains, vals_tmp, [gs_global%ncoils])
gs_global%coil_vcont=vals_tmp
END SUBROUTINE tokamaker_set_coil_vsc
!------------------------------------------------------------------------------
!> Needs docs
!------------------------------------------------------------------------------
SUBROUTINE tokamaker_set_cond_eigs(neigs,cond_eigs) BIND(C,NAME="tokamaker_set_cond_eigs")
TYPE(c_ptr), VALUE, INTENT(in) :: neigs !< Needs docs
TYPE(c_ptr), VALUE, INTENT(in) :: cond_eigs !< Needs docs
INTEGER(4), POINTER, DIMENSION(:) :: neigs_tmp
REAL(8), POINTER, DIMENSION(:,:) :: eigs_tmp
INTEGER(4) :: i,j,k
!
IF(ASSOCIATED(gs_global%cond_weights))DEALLOCATE(gs_global%cond_weights)
!
CALL c_f_pointer(neigs, neigs_tmp, [gs_global%ncond_regs])
gs_global%ncond_eigs=SUM(neigs_tmp)
CALL c_f_pointer(cond_eigs, eigs_tmp, [gs_global%psi%n,gs_global%ncond_eigs])
gs_global%ncond_eigs=0
DO i=1,gs_global%ncond_regs
  IF(ASSOCIATED(gs_global%cond_regions(i)%weights))DEALLOCATE(gs_global%cond_regions(i)%weights)
  IF(ASSOCIATED(gs_global%cond_regions(i)%fixed))DEALLOCATE(gs_global%cond_regions(i)%fixed)
  IF(ASSOCIATED(gs_global%cond_regions(i)%mind))DEALLOCATE(gs_global%cond_regions(i)%mind)
  IF(ASSOCIATED(gs_global%cond_regions(i)%mtype))DEALLOCATE(gs_global%cond_regions(i)%mtype)
  IF(ASSOCIATED(gs_global%cond_regions(i)%eig_map))DEALLOCATE(gs_global%cond_regions(i)%eig_map)
  IF(ASSOCIATED(gs_global%cond_regions(i)%fit_scales))DEALLOCATE(gs_global%cond_regions(i)%fit_scales)
  IF(ASSOCIATED(gs_global%cond_regions(i)%psi_eig))THEN
    DO j=1,gs_global%cond_regions(i)%neigs
      CALL gs_global%cond_regions(i)%psi_eig(j)%f%delete
    END DO
    DEALLOCATE(gs_global%cond_regions(i)%psi_eig)
  END IF
  !---TODO: Need to deallocated conductor currents if specified
  !
  gs_global%cond_regions(i)%neigs=neigs_tmp(i)
  IF(gs_global%cond_regions(i)%neigs>0)THEN
    ALLOCATE(gs_global%cond_regions(i)%weights(gs_global%cond_regions(i)%neigs))
    ALLOCATE(gs_global%cond_regions(i)%fixed(gs_global%cond_regions(i)%neigs))
    ALLOCATE(gs_global%cond_regions(i)%mind(gs_global%cond_regions(i)%neigs))
    ALLOCATE(gs_global%cond_regions(i)%mtype(gs_global%cond_regions(i)%neigs))
    ALLOCATE(gs_global%cond_regions(i)%psi_eig(gs_global%cond_regions(i)%neigs))
    ALLOCATE(gs_global%cond_regions(i)%eig_map(gs_global%cond_regions(i)%neigs))
    ALLOCATE(gs_global%cond_regions(i)%fit_scales(gs_global%cond_regions(i)%neigs))
    gs_global%cond_regions(i)%weights=0.d0
    gs_global%cond_regions(i)%fixed=.FALSE.
    gs_global%cond_regions(i)%mind=1
    gs_global%cond_regions(i)%mtype=[(j,j=1,gs_global%cond_regions(i)%neigs)]
    gs_global%cond_regions(i)%eig_map=[(j,j=1,gs_global%cond_regions(i)%neigs)]+gs_global%ncond_eigs
    gs_global%cond_regions(i)%fit_scales=1.d0
    DO j=1,gs_global%cond_regions(i)%neigs
      gs_global%ncond_eigs=gs_global%ncond_eigs+1
      CALL gs_global%psi%new(gs_global%cond_regions(i)%psi_eig(j)%f)
      CALL gs_global%cond_regions(i)%psi_eig(j)%f%restore_local(eigs_tmp(:,gs_global%ncond_eigs))
    END DO
  END IF
END DO
ALLOCATE(gs_global%cond_weights(gs_global%ncond_eigs))
CALL gs_get_cond_weights(gs_global,gs_global%cond_weights,.FALSE.)
CALL gs_set_cond_weights(gs_global,gs_global%cond_weights,.FALSE.)
END SUBROUTINE tokamaker_set_cond_eigs
!------------------------------------------------------------------------------
!> Needs docs
!------------------------------------------------------------------------------
SUBROUTINE tokamaker_save_eqdsk(filename,nr,nz,rbounds,zbounds,run_info,psi_pad,rcentr,trunc_eq,lim_filename,error_str) BIND(C,NAME="tokamaker_save_eqdsk")
CHARACTER(KIND=c_char), INTENT(in) :: filename(80) !< Needs docs
CHARACTER(KIND=c_char), INTENT(in) :: run_info(40) !< Needs docs
INTEGER(c_int), VALUE, INTENT(in) :: nr !< Needs docs
INTEGER(c_int), VALUE, INTENT(in) :: nz !< Needs docs
REAL(c_double), INTENT(in) :: rbounds(2) !< Needs docs
REAL(c_double), INTENT(in) :: zbounds(2) !< Needs docs
REAL(c_double), VALUE, INTENT(in) :: psi_pad !< Needs docs
REAL(c_double), VALUE, INTENT(in) :: rcentr !< Needs docs
LOGICAL(c_bool), VALUE, INTENT(in) :: trunc_eq !< Needs docs
CHARACTER(KIND=c_char), INTENT(in) :: lim_filename(80) !< Needs docs
CHARACTER(KIND=c_char), INTENT(out) :: error_str(80) !< Needs docs
CHARACTER(LEN=40) :: run_info_f
CHARACTER(LEN=80) :: filename_tmp,lim_file,error_flag
CALL copy_string_rev(run_info,run_info_f)
CALL copy_string_rev(filename,filename_tmp)
CALL copy_string_rev(lim_filename,lim_file)
IF(rcentr>0.d0)THEN
  CALL gs_save_eqdsk(gs_global,filename_tmp,nr,nz,rbounds,zbounds,run_info_f,lim_file,psi_pad, &
    rcentr_in=rcentr,trunc_eq=LOGICAL(trunc_eq),error_str=error_flag)
ELSE
  CALL gs_save_eqdsk(gs_global,filename_tmp,nr,nz,rbounds,zbounds,run_info_f,lim_file,psi_pad, &
    trunc_eq=LOGICAL(trunc_eq),error_str=error_flag)
END IF
CALL copy_string(TRIM(error_flag),error_str)
END SUBROUTINE tokamaker_save_eqdsk
END MODULE tokamaker_f<|MERGE_RESOLUTION|>--- conflicted
+++ resolved
@@ -28,11 +28,7 @@
 USE axi_green, ONLY: green
 USE oft_gs, ONLY: gs_eq, gs_save_fields, gs_save_fgrid, gs_setup_walls, build_dels, &
   gs_fixed_vflux, gs_load_regions, gs_get_qprof, gs_trace_surf, gs_b_interp, gs_prof_interp, &
-<<<<<<< HEAD
-  gs_plasma_mutual, gs_source, gs_get_cond_weights, gs_set_cond_weights
-=======
-  gs_plasma_mutual, gs_source, gs_err_reason
->>>>>>> 5a21150f
+  gs_plasma_mutual, gs_source, gs_get_cond_weights, gs_set_cond_weights, gs_err_reason
 USE oft_gs_util, ONLY: gs_save, gs_load, gs_analyze, gs_comp_globals, gs_save_eqdsk, &
   gs_profile_load, sauter_fc, gs_calc_vloop
 USE oft_gs_fit, ONLY: fit_gs, fit_pm
