'''! Python interface for TokaMaker Grad-Shafranov functionality

@authors Chris Hansen
@date May 2023
@ingroup doxy_oft_python
'''

#
# Python interface for TokaMaker Grad-Shafranov functionality
import collections
import ctypes
import numpy
from ._interface import *


def tokamaker_default_settings(oft_env):
    '''! Initialize settings object with default values

    @param oft_env Current runtime environment
    @result tokamaker_settings_struct object
    '''
    settings = tokamaker_settings_struct()
    settings.pm = True
    settings.free_boundary = True
    settings.has_plasma = True
    settings.limited_only = False
    settings.maxits = 40
    settings.mode = 1
    settings.urf = 0.2
    settings.nl_tol = 1.E-6
    settings.rmin = 0.0
    settings.lim_zmax = 1.E99
    settings.limiter_file = oft_env.path2c('none')
    return settings


def create_prof_file(self, filename, profile_dict, name):
    '''! Create profile input file to be read by load_profiles()

    @param filename Name of input file, see options in set_profiles()
    @param profile_dict Dictionary object containing profile values ['y'] and sampled locations 
    in normalized Psi ['x']
    @param filename Name of input quantity, see options in set_profiles()
    '''
    file_lines = [profile_dict['type']]
    if profile_dict['type'] == 'flat':
        pass
    elif profile_dict['type'] == 'linterp':
        x = profile_dict.get('x',None)
        if x is None:
            raise KeyError('No array "x" for piecewise linear profile.')
        else:
            x = numpy.array(x.copy())
        y = profile_dict.get('y',None)
        if y is None:
            raise KeyError('No array "y" for piecewise linear profile.')
        else:
            y = numpy.array(y.copy())
        if numpy.min(numpy.diff(x)) < 0.0:
            raise ValueError("psi values in {0} profile must be monotonically increasing".format(name))
        if (x[0] < 0.0) or (x[-1] > 1.0):
            raise ValueError("Invalid psi values in {0} profile ({1}, {2})".format(name, x[0], x[-1]))
        if self.psi_convention == 0:
            x = 1.0 - x
            sort_inds = x.argsort()
            x = x[sort_inds]
            y = y[sort_inds]
        elif self.psi_convention == 1:
            pass
        else:
            raise ValueError('Unknown convention type, must be 0 (tokamak) or 1 (spheromak)')
        file_lines += [
            "{0} {1}".format(x.shape[0]-1, y[0]),
            "{0}".format(" ".join(["{0}".format(val) for val in x[1:]])),
            "{0}".format(" ".join(["{0}".format(val) for val in y[1:]]))
        ]
    else:
        raise KeyError('Invalid profile type ("flat", "linterp")')
    with open(filename, 'w+') as fid:
        fid.write("\n".join(file_lines))


class TokaMaker():
    '''! TokaMaker G-S solver class'''
    def __init__(self,OFT_env):
        '''! Initialize TokaMaker object

        @param OFT_env OFT runtime environment object (See @ref OpenFUSIONToolkit._core.OFT_env "OFT_env")
        '''
        # Create OFT execution environment
        self._oft_env = OFT_env
        ## Internal Grad-Shafranov object (@ref psi_grad_shaf.gs_eq "gs_eq")
        self._tMaker_ptr = c_void_p()
        ## Internal mesh object
        self._mesh_ptr = c_void_p()
        ## General settings object
        self.settings = tokamaker_default_settings(self._oft_env)
        ## Conductor definition dictionary
        self._cond_dict = {}
        ## Vacuum definition dictionary
        self._vac_dict = {}
        ## Coil definition dictionary
        self._coil_dict = {}
        ## Coil set definitions, including sub-coils
        self.coil_sets = {}
        ## Virtual coils, if present (currently only `'#VSC'`)
        self._virtual_coils = {}
        ## Coil set names in order of id number
        self.coil_set_names = []
        ## Distribution coils, only (currently) saved for plotting utility
        self.dist_coils = {}
        ## Vacuum F value
        self._F0 = 0.0
        ## Plasma current target value (use @ref TokaMaker.TokaMaker.set_targets "set_targets")
        self._Ip_target=c_double(-1.0)
        ## Plasma current target ratio I_p(FF') / I_p(P') (use @ref TokaMaker.TokaMaker.set_targets "set_targets")
        self._Ip_ratio_target=c_double(-1.E99)
        ## Axis pressure target value (use @ref TokaMaker.TokaMaker.set_targets "set_targets")
        self._pax_target=c_double(-1.0)
        ## Stored energy target value (use @ref TokaMaker.TokaMaker.set_targets "set_targets")
        self._estore_target=c_double(-1.0)
        ## R0 target value (use @ref TokaMaker.TokaMaker.set_targets "set_targets")
        self._R0_target=c_double(-1.0)
        ## V0 target value (use @ref TokaMaker.TokaMaker.set_targets "set_targets")
        self._V0_target=c_double(-1.E99)
        ## F*F' normalization value [1] (use @ref TokaMaker.TokaMaker.alam "alam" property)
        self._alam = None
        ## Pressure normalization value [1] (use @ref TokaMaker.TokaMaker.pnorm "pnorm" property)
        self._pnorm = None
        ## Location of O-point (magnetic axis) [2]
        self.o_point = None
        ## Limiting point (limter or active X-point) [2]
        self.lim_point = None
        ## Location of X-points [20,2]
        self.x_points = None
        ## Diverted (limited) flag [1] (use @ref TokaMaker.TokaMaker.diverted "diverted" property)
        self._diverted = None
        ## Bounding values for \f$\psi\f$ (\f$\psi_a\f$,\f$\psi_0\f$) [2]
        self.psi_bounds = None
        ## Normalized flux convention (0 -> tokamak, 1 -> spheromak)
        self.psi_convention = 0
        ## Number of regions in mesh
        self.nregs = -1
        ## Number of points in mesh
        self.np = -1
        ## Number of cells in mesh
        self.nc = -1
        ## Mesh vertices [np,3] (last column should be all zeros)
        self.r = None
        ## Mesh triangles [nc,3] 
        self.lc = None
        ## Mesh regions [nc] 
        self.reg = None
        ## Number of vacuum regions in mesh
        self.nvac = 0
        ## Limiting contour
        self.lim_contour = None
<<<<<<< HEAD
        ## Number of conductor modes
        self.ncond_modes = 0
=======
    
    def __del__(self):
        '''! Free Fortran-side objects by calling `reset()` before object is deleted or GC'd'''
        self.reset()
>>>>>>> 1d1ceed9

    def reset(self):
        '''! Reset G-S object to enable loading a new mesh and coil configuration'''
        if not self._tMaker_ptr:
            return # Nothing to do
        error_string = self._oft_env.get_c_errorbuff()
        tokamaker_reset(self._tMaker_ptr,error_string)
        if error_string.value != b'':
            raise Exception(error_string.value)
        self.nregs = -1
        self.np = -1
        # Reset defaults
        self._tMaker_ptr = c_void_p()
        self._mesh_ptr = c_void_p()
        self.settings = tokamaker_default_settings(self._oft_env)
        self._cond_dict = {}
        self._vac_dict = {}
        self._coil_dict = {}
        self.coil_sets = {}
        self._virtual_coils = {}
        self._F0 = 0.0
        self._Ip_target=c_double(-1.0)
        self._Ip_ratio_target=c_double(-1.E99)
        self._pax_target=c_double(-1.0)
        self._estore_target=c_double(-1.0)
        self._R0_target=c_double(-1.0)
        self._V0_target=c_double(-1.E99)
        self._alam = None
        self._pnorm = None
        self.o_point = None
        self.lim_point = None
        self.x_points = None
        self._diverted = None
        self.psi_bounds = None
        self.nregs = -1
        self.np = -1
        self.nc = -1
        self.r = None
        self.lc = None
        self.reg = None
        self.nvac = 0
        self.lim_contour = None
        self.ncond_modes = 0

    def setup_mesh(self,r=None,lc=None,reg=None,mesh_file=None):
        '''! Setup mesh for static and time-dependent G-S calculations

        A mesh should be specified by passing "r", "lc", and optionally "reg" or using a "mesh_file".
        When a region is specified the following ordering should apply:
          - 1: Plasma region
          - 2: Vacuum/air regions
          - 3+: Conducting regions and coils

        @param r Mesh point list [np,2]
        @param lc Mesh cell list [nc,3] (base one)
        @param reg Mesh region list [nc] (base one)
        @param mesh_file Filename containing mesh to load (native format only)
        '''
        if self.nregs != -1:
            raise ValueError('Mesh already setup, must call "reset" before loading new mesh')
        nregs = c_int()
        if mesh_file is not None:
            ndim = c_int(-1)
            rfake = numpy.ones((1,1),dtype=numpy.float64)
            lcfake = numpy.ones((1,1),dtype=numpy.int32)
            regfake = numpy.ones((1,),dtype=numpy.int32)
            self._oft_env.oft_in_groups['mesh_options'] = {'cad_type': "0"}
            self._oft_env.oft_in_groups['native_mesh_options'] = {'filename': '"{0}"'.format(mesh_file)}
            self._oft_env.update_oft_in()
            oft_setup_smesh(ndim,ndim,rfake,ndim,ndim,lcfake,regfake,ctypes.byref(nregs),ctypes.byref(self._mesh_ptr))
        elif r is not None:
            r = numpy.ascontiguousarray(r, dtype=numpy.float64)
            lc = numpy.ascontiguousarray(lc, dtype=numpy.int32)
            ndim = c_int(r.shape[1])
            np = c_int(r.shape[0])
            npc = c_int(lc.shape[1])
            nc = c_int(lc.shape[0])
            if reg is None:
                reg = numpy.ones((nc.value,),dtype=numpy.int32)
            else:
                reg = numpy.ascontiguousarray(reg, dtype=numpy.int32)
            oft_setup_smesh(ndim,np,r,npc,nc,lc+1,reg,ctypes.byref(nregs),ctypes.byref(self._mesh_ptr))
        else:
            raise ValueError('Mesh filename (native format) or mesh values required')
        error_string = self._oft_env.get_c_errorbuff()
        tokamaker_alloc(ctypes.byref(self._tMaker_ptr),self._mesh_ptr,error_string)
        if error_string.value != b'':
            raise Exception(error_string.value)
        self.nregs = nregs.value
    
    def setup_regions(self,cond_dict={},coil_dict={}):
        '''! Define mesh regions (coils and conductors)

        @param cond_dict Dictionary specifying conducting regions
        '''
        xpoint_mask = numpy.zeros((self.nregs,),dtype=numpy.int32)
        xpoint_mask[0] = 1
        eta_vals = -2.0*numpy.ones((self.nregs,),dtype=numpy.float64)
        eta_vals[0] = -1.0
        contig_flag = numpy.ones((self.nregs,),dtype=numpy.int32)
        # Process conductors and vacuum regions
        self._vac_dict = {}
        for key in cond_dict:
            if 'vac_id' in cond_dict[key]:
                self._vac_dict[key] = cond_dict[key]
            else:
                eta_vals[cond_dict[key]['reg_id']-1] = cond_dict[key]['eta']/mu0
                if cond_dict[key].get('noncontinuous',False):
                    contig_flag[cond_dict[key]['reg_id']-1] = 0
            xpoint_mask[cond_dict[key]['reg_id']-1] = int(cond_dict[key].get('allow_xpoints',False))
        # Remove vacuum regions
        for key in self._vac_dict:
            del cond_dict[key]
        self._cond_dict = cond_dict
        # Process coils
        nCoils = 0
        self.coil_sets = {}
        for key in coil_dict:
            xpoint_mask[coil_dict[key]['reg_id']-1] = int(coil_dict[key].get('allow_xpoints',False))
            eta_vals[coil_dict[key]['reg_id']-1] = -1.0
            coil_set = coil_dict[key].get('coil_set',key)
            if coil_set not in self.coil_sets:
                self.coil_sets[coil_set] = {
                    'id': nCoils,
                    'sub_coils': []
                }
                nCoils += 1
            self.coil_sets[coil_set]['sub_coils'].append(coil_dict[key])
        self._coil_dict = coil_dict
        # Mark vacuum regions
        self.nvac = 0
        for i in range(self.nregs):
            if eta_vals[i] < -1.5:
                eta_vals[i] = 1.E10
                self.nvac += 1 
        self.coil_set_names = ['' for _ in range(nCoils)]
        coil_nturns = numpy.zeros((nCoils, self.nregs))
        for key in self.coil_sets:
            self.coil_set_names[self.coil_sets[key]['id']] = key
            for sub_coil in self.coil_sets[key]['sub_coils']:
                coil_nturns[self.coil_sets[key]['id'],sub_coil['reg_id']-1] = sub_coil.get('nturns',1.0)
        cstring = self._oft_env.path2c('none')
        error_string = self._oft_env.get_c_errorbuff()
        tokamaker_setup_regions(self._tMaker_ptr,cstring,eta_vals,contig_flag,xpoint_mask,coil_nturns,nCoils,error_string)
        if error_string.value != b'':
            raise Exception(error_string.value)
    
    def setup(self,order=2,F0=0.0,full_domain=False):
        r'''! Setup G-S solver

        @param order Order of FE representation to use
        @param F0 Vacuum \f$F(\psi)\f$ value (B0*R0)
        '''
        if self.np != -1:
            raise ValueError('G-S instance already setup')
        self.update_settings()
        #
        ncoils = c_int()
        error_string = self._oft_env.get_c_errorbuff()
        tokamaker_setup(self._tMaker_ptr,order,full_domain,ctypes.byref(ncoils),error_string)
        if error_string.value != b'':
            raise Exception(error_string.value)
        ## Number of coils in mesh
        self.ncoils = ncoils.value
        ## Isoflux constraint points (use @ref TokaMaker.TokaMaker.set_isoflux "set_isoflux")
        self._isoflux_targets = None
        ## Flux constraint points (use @ref TokaMaker.TokaMaker.set_isoflux "set_flux")
        self._flux_targets = None
        ## Saddle constraint points (use @ref TokaMaker.TokaMaker.set_saddles "set_saddles")
        self._saddle_targets = None
        # Get references to internal variables
        o_loc = c_double_ptr()
        lim_loc = c_double_ptr()
        x_loc = c_double_ptr()
        div_flag_loc = c_bool_ptr()
        bounds_loc = c_double_ptr()
        alam_loc = c_double_ptr()
        pnorm_loc = c_double_ptr()
        error_string = self._oft_env.get_c_errorbuff()
        tokamaker_get_refs(self._tMaker_ptr,ctypes.byref(o_loc),ctypes.byref(lim_loc),ctypes.byref(x_loc),ctypes.byref(div_flag_loc),
                    ctypes.byref(bounds_loc),ctypes.byref(alam_loc),ctypes.byref(pnorm_loc),error_string)
        if error_string.value != b'':
            raise Exception(error_string.value)
        self.o_point = numpy.ctypeslib.as_array(o_loc,shape=(2,))
        self.lim_point = numpy.ctypeslib.as_array(lim_loc,shape=(2,))
        self.x_points = numpy.ctypeslib.as_array(x_loc,shape=(20, 2))
        self._diverted = numpy.ctypeslib.as_array(div_flag_loc,shape=(1,))
        self.psi_bounds = numpy.ctypeslib.as_array(bounds_loc,shape=(2,))
        self._alam = numpy.ctypeslib.as_array(alam_loc,shape=(1,))
        self._pnorm = numpy.ctypeslib.as_array(pnorm_loc,shape=(1,))
        # Set default targets
        self.alam = 0.1
        self.pnorm = 0.1
        default_prof={
            'type': 'linterp',
            'x': numpy.array([0.0,0.8,1.0]),
            'y': numpy.array([2.0,1.0,0.0])
        }
        self.set_profiles(ffp_prof=default_prof, foffset=F0, pp_prof=default_prof)
        # Get limiter contour
        npts = c_int()
        r_loc = c_double_ptr()
        nloops = c_int()
        loop_ptr = c_int_ptr()
        error_string = self._oft_env.get_c_errorbuff()
        tokamaker_get_limiter(self._tMaker_ptr,ctypes.byref(npts),ctypes.byref(r_loc),ctypes.byref(nloops),ctypes.byref(loop_ptr),error_string)
        if error_string.value != b'':
            raise Exception(error_string.value)
        loop_ptr = numpy.ctypeslib.as_array(loop_ptr,shape=(nloops.value+1,))
        self.lim_pts = numpy.ctypeslib.as_array(r_loc,shape=(npts.value, 2))
        self.lim_contours = []
        for i in range(nloops.value):
            lim_contour = numpy.vstack((self.lim_pts[loop_ptr[i]-1:loop_ptr[i+1]-1,:],self.lim_pts[loop_ptr[i]-1,:]))
            self.lim_contours.append(lim_contour)
        self.lim_contour = numpy.zeros((0,2))
        for lim_countour in self.lim_contours:
            if lim_countour.shape[0] > self.lim_contour.shape[0]:
                self.lim_contour = lim_countour
        # Get plotting mesh
        np_loc = c_int()
        nc_loc = c_int()
        r_loc = c_double_ptr()
        lc_loc = c_int_ptr()
        reg_loc = c_int_ptr()
        error_string = self._oft_env.get_c_errorbuff()
        tokamaker_get_mesh(self._tMaker_ptr,ctypes.byref(np_loc),ctypes.byref(r_loc),ctypes.byref(nc_loc),ctypes.byref(lc_loc),ctypes.byref(reg_loc),error_string)
        if error_string.value != b'':
            raise Exception(error_string.value)
        ## Number of points in mesh
        self.np = np_loc.value
        ## Number of cells in mesh
        self.nc = nc_loc.value
        ## Mesh vertices [np,3] (last column should be all zeros)
        self.r = numpy.ctypeslib.as_array(r_loc,shape=(self.np, 3))
        ## Mesh triangles [nc,3] 
        self.lc = numpy.ctypeslib.as_array(lc_loc,shape=(self.nc, 3))
        ## Mesh regions [nc] 
        self.reg = numpy.ctypeslib.as_array(reg_loc,shape=(self.nc,))

    @property
    def alam(self):
        if self._alam is not None:
            return self._alam[0]
        else:
            return None
    
    @alam.setter
    def alam(self,value):
        if self._alam is not None:
            self._alam[0] = value
        else:
            raise ValueError('Class must be initialized to set "alam"')
    
    @property
    def pnorm(self):
        if self._pnorm is not None:
            return self._pnorm[0]
        else:
            return None
    
    @pnorm.setter
    def pnorm(self,value):
        if self._pnorm is not None:
            self._pnorm[0] = value
        else:
            raise ValueError('Class must be initialized to set "pnorm"')
    
    @property
    def diverted(self):
        if self._diverted is not None:
            return self._diverted[0]
        else:
            return None
        
    def coil_reg_term(self,coffs,target=0.0,weight=1.0):
        r'''! Define coil current regularization term for the form \f$ target = \Sigma_i \alpha_i I_i \f$
        to be used in @ref set_coil_reg.

        @param coffs Dictionary of coefficients \f$ \alpha \f$ (zero for unspecified coils)
        @param target Regularization target (default: 0.0)
        @param weight Weight for regularization term (default: 1.0)
        '''
        coil_reg_term = collections.namedtuple('coil_reg_term', ['coffs', 'target', 'weight'])
        for key in coffs:
            if (key not in self.coil_sets) and (key not in self._virtual_coils):
                raise KeyError('Unknown coil "{0}"'.format(key))
        return coil_reg_term(coffs,target,weight)
    
    def set_coil_reg(self,reg_mat=None,reg_targets=None,reg_weights=None,reg_terms=None):
        '''! Set regularization matrix for coil currents when isoflux and/or saddle constraints are used

        Can be used to enforce "soft" constraints on coil currents. For hard constraints see
        @ref TokaMaker.TokaMaker.set_coil_bounds "set_coil_bounds".

        @param reg_mat Regularization matrix [nregularize,ncoils+1]
        @param reg_targets Regularization targets [nregularize] (default: 0)
        @param reg_weights Weights for regularization terms [nregularize] (default: 1)
        @param reg_terms List of regularization terms created with @ref coil_reg_term
        '''
        if reg_terms is not None:
            if reg_mat is not None:
                raise ValueError('"reg_terms" and "reg_mat" cannot be specified simultaneously')
            if reg_targets is not None:
                raise ValueError('"reg_terms" and "reg_targets" cannot be specified simultaneously')
            if reg_weights is not None:
                raise ValueError('"reg_terms" and "reg_weights" cannot be specified simultaneously')
            nregularize = len(reg_terms)
            reg_mat = numpy.zeros((self.ncoils+1,nregularize), dtype=numpy.float64)
            reg_targets = numpy.zeros((nregularize,), dtype=numpy.float64)
            reg_weights = numpy.ones((nregularize,), dtype=numpy.float64)
            for i, reg_term in enumerate(reg_terms):
                reg_targets[i] = reg_term.target
                reg_weights[i] = reg_term.weight
                for key, value in reg_term.coffs.items():
                    if key in self.coil_sets:
                        reg_mat[self.coil_sets[key]['id'],i] = value
                    elif key in self._virtual_coils:
                        reg_mat[self._virtual_coils[key],i] = value
                    else:
                        raise KeyError('Unknown coil "{0}"'.format(key))
        elif reg_mat is not None:
            if reg_mat.shape[1] != self.ncoils+1:
                raise IndexError('Incorrect shape of "reg_mat", should be [nregularize,ncoils+1]')
            nregularize = reg_mat.shape[0]
            reg_mat = numpy.ascontiguousarray(reg_mat.transpose(), dtype=numpy.float64)
            if reg_targets is None:
                reg_targets = numpy.zeros((nregularize,), dtype=numpy.float64)
            if reg_weights is None:
                reg_weights = numpy.ones((nregularize,), dtype=numpy.float64)
            if reg_targets.shape[0] != nregularize:
                raise IndexError('Incorrect shape of "reg_targets", should be [nregularize]')
            if reg_weights.shape[0] != nregularize:
                raise IndexError('Incorrect shape of "reg_weights", should be [nregularize]')
        else:
            raise ValueError('Either "reg_terms" or "reg_mat" is required')
        reg_targets = numpy.ascontiguousarray(reg_targets, dtype=numpy.float64)
        reg_weights = numpy.ascontiguousarray(reg_weights, dtype=numpy.float64)
        error_string = self._oft_env.get_c_errorbuff()
        tokamaker_set_coil_regmat(self._tMaker_ptr,nregularize,reg_mat,reg_targets,reg_weights,error_string)
        if error_string.value != b'':
            raise Exception(error_string.value)

    def set_coil_bounds(self,coil_bounds=None):
        '''! Set hard constraints on coil currents

        Can be used with or without regularization terms (see
        @ref TokaMaker.TokaMaker.set_coil_reg "set_coil_reg").

        @param coil_bounds Minimum and maximum allowable coil currents [ncoils+1,2]
        '''
        bounds_array = numpy.zeros((self.ncoils+1,2), dtype=numpy.float64)
        bounds_array[:,0] = -1.E98; bounds_array[:,1] = 1.E98
        if coil_bounds is not None:
            for coil_key, coil_bound in coil_bounds.items():
                if coil_key in self.coil_sets:
                    bounds_array[self.coil_sets[coil_key]['id'],:] = coil_bound
                elif coil_key in self._virtual_coils:
                    bounds_array[self._virtual_coils[coil_key],:] = coil_bound
                else:
                    raise KeyError('Unknown coil "{0}"'.format(coil_key))
<<<<<<< HEAD
        tokamaker_set_coil_bounds(bounds_array)
=======
        error_string = self._oft_env.get_c_errorbuff()
        tokamaker_set_coil_bounds(self._tMaker_ptr,bounds_array,error_string)
        if error_string.value != b'':
            raise Exception(error_string.value)
>>>>>>> 1d1ceed9

    def set_coil_vsc(self,coil_gains):
        '''! Define a vertical stability coil set from one or more coils

        @param coil_gains Gains for each coil (absolute scale is arbitrary)
        '''
        gains_array = numpy.zeros((self.ncoils,), dtype=numpy.float64)
        for coil_key, coil_gain in coil_gains.items():
            gains_array[self.coil_sets[coil_key]['id']] = coil_gain
<<<<<<< HEAD
        tokamaker_set_coil_vsc(gains_array)
        self._virtual_coils['#VSC'] = self.ncoils
    
    def set_cond_modes(self,nmodes,cond_modes):
        r'''! Define conductor mode shapes
        
        @param nmodes Number of modes per regions [nregs]
        @param cond_modes \f$ \psi \f$ for each mode [sum(nmodes),np]
        '''
        if len(nmodes) != self.nregs:
            raise IndexError('Incorrect length of "nmodes", should be [nregs]')
        if (cond_modes.shape[1] != self.np) or (cond_modes.shape[0] != numpy.sum(nmodes)):
            raise IndexError('Incorrect size of "cond_modes", should be [sum(nmodes),np]')
        tokamaker_set_cond_eigs(nmodes,cond_modes)
        self.ncond_modes = sum(nmodes)
    
    def get_cond_weights(self):
        r'''! Get weight of conductor modes defined by @ref TokaMaker.set_cond_modes
        
        @returns `mode_weights` Weight of each mode in current solution [ncond_modes]
        '''
        if self.ncond_modes <= 0:
            raise ValueError("No conductor modes defined")
        mode_weights = numpy.zeros((self.ncond_modes,), dtype=numpy.float64)
        tokamaker_get_cond_weights(mode_weights)
        return mode_weights
=======
        error_string = self._oft_env.get_c_errorbuff()
        tokamaker_set_coil_vsc(self._tMaker_ptr,gains_array,error_string)
        if error_string.value != b'':
            raise Exception(error_string.value)
>>>>>>> 1d1ceed9

    def init_psi(self, r0=-1.0, z0=0.0, a=0.0, kappa=0.0, delta=0.0, curr_source=None):
        r'''! Initialize \f$\psi\f$ using uniform current distributions

        If r0>0 then a uniform current density inside a surface bounded by
        a curve of the form defined in @ref oftpy.create_isoflux is used.
        If r0<0 then a uniform current density over the entire plasma region is used.

        @param r0 Major radial position for flux surface-based approach
        @param z0 Vertical position for flux surface-based approach
        @param a Minor radius for flux surface-based approach
        @param kappa Elongation for flux surface-based approach
        @param delta Triangularity for flux surface-based approach
        @param curr_source Current source for arbitrary current distribution
        '''
        curr_ptr = None
        if curr_source is not None:
            if curr_source.shape[0] != self.np:
                raise IndexError('Incorrect shape of "curr_source", should be [np]')
            curr_source = numpy.ascontiguousarray(curr_source, dtype=numpy.float64)
            curr_ptr = curr_source.ctypes.data_as(c_double_ptr)
        error_string = self._oft_env.get_c_errorbuff()
        tokamaker_init_psi(self._tMaker_ptr,c_double(r0),c_double(z0),c_double(a),c_double(kappa),c_double(delta),curr_ptr,error_string)
        if error_string.value != b'':
            raise ValueError("Error in initialization: {0}".format(error_string.value.decode()))

    def load_profiles(self, f_file='none', foffset=None, p_file='none', eta_file='none', f_NI_file='none'):
        r'''! Load flux function profiles (\f$F*F'\f$ and \f$P'\f$) from files

        @param f_file File containing \f$F*F'\f$ (or \f$F'\f$ if `mode=0`) definition
        @param foffset Value of \f$F0=R0*B0\f$
        @param p_file File containing \f$P'\f$ definition
        @param eta_file File containing $\eta$ definition
        @param f_NI_file File containing non-inductive \f$F*F'\f$ definition
        '''
        if foffset is not None:
            self._F0 = foffset
        f_file_c = self._oft_env.path2c(f_file)
        p_file_c = self._oft_env.path2c(p_file)
        eta_file_c = self._oft_env.path2c(eta_file)
        f_NI_file_c = self._oft_env.path2c(f_NI_file)
        error_string = self._oft_env.get_c_errorbuff()
        tokamaker_load_profiles(self._tMaker_ptr,f_file_c,c_double(self._F0),p_file_c,eta_file_c,f_NI_file_c,error_string)
        if error_string.value != b'':
            raise Exception(error_string.value)

    def set_profiles(self, ffp_prof=None, foffset=None, pp_prof=None, ffp_NI_prof=None, keep_files=False):
        r'''! Set flux function profiles (\f$F*F'\f$ and \f$P'\f$) using a piecewise linear definition

        @param ffp_prof Dictionary object containing FF' profile ['y'] and sampled locations 
        in normalized Psi ['x']
        @param foffset Value of \f$F0=R0*B0\f$
        @param pp_prof Dictionary object containing P' profile ['y'] and sampled locations 
        in normalized Psi ['x']
        @param ffp_NI_prof Dictionary object containing non-inductive FF' profile ['y'] and sampled locations 
        in normalized Psi ['x']
        @param keep_files Retain temporary profile files
        '''
        delete_files = []
        ffp_file = 'none'
        if ffp_prof is not None:
            ffp_file = self._oft_env.unique_tmpfile('tokamaker_f.prof')
            create_prof_file(self, ffp_file, ffp_prof, "F*F'")
            delete_files.append(ffp_file)
        pp_file = 'none'
        if pp_prof is not None:
            pp_file = self._oft_env.unique_tmpfile('tokamaker_p.prof')
            create_prof_file(self, pp_file, pp_prof, "P'")
            delete_files.append(pp_file)
        eta_file = 'none'
        ffp_NI_file = 'none'
        if ffp_NI_prof is not None:
            ffp_NI_file = self._oft_env.unique_tmpfile('tokamaker_ffp_NI.prof')
            create_prof_file(self, ffp_NI_file, ffp_NI_prof, "ffp_NI")
            delete_files.append(ffp_NI_file)
        if foffset is not None:
            self._F0 = foffset
        self.load_profiles(ffp_file,foffset,pp_file,eta_file,ffp_NI_file)
        if not keep_files:
            for file in delete_files:
                try:
                    os.remove(file)
                except:
                    print('Warning: unable to delete temporary file "{0}"'.format(file))

    def set_resistivity(self, eta_prof=None):
        r'''! Set flux function profile $\eta$ using a piecewise linear definition

        Arrays should have the form array[i,:] = (\f$\hat{\psi}_i\f$, \f$f(\hat{\psi}_i)\f$) and span
        \f$\hat{\psi}_i = [0,1]\f$.

        @param eta_prof Values defining $\eta$ [:,2]
        '''
        ffp_file = 'none'
        pp_file = 'none'
        eta_file = 'none'
        if eta_prof is not None:
            eta_file = 'tokamaker_eta.prof'
            create_prof_file(self, eta_file, eta_prof, "eta'")
        ffp_NI_file = 'none'
        self.load_profiles(ffp_file,None,pp_file,eta_file,ffp_NI_file)

    def solve(self, vacuum=False):
        '''! Solve G-S equation with specified constraints, profiles, etc.'''
        if vacuum:
            raise ValueError('"vacuum=True" no longer supported, use "vac_solve()"')
        error_string = self._oft_env.get_c_errorbuff()
        tokamaker_solve(self._tMaker_ptr,error_string)
        if error_string.value != b'':
            raise ValueError("Error in solve: {0}".format(error_string.value.decode()))
    
    def vac_solve(self,psi=None,rhs_source=None):
        '''! Solve for vacuum solution (no plasma), with present coil currents
        and optional other currents
        
        @param psi Boundary values for vacuum solve
        @param rhs_source Current source (optional)
        '''
        if psi is None:
            psi = numpy.zeros((self.np,),dtype=numpy.float64)
        else:
            if psi.shape[0] != self.np:
                raise IndexError('Incorrect shape of "psi", should be [np]')
            psi = numpy.ascontiguousarray(psi, dtype=numpy.float64)
        rhs_ptr = None
        if rhs_source is not None:
            if rhs_source.shape[0] != self.np:
                raise IndexError('Incorrect shape of "rhs_source", should be [np]')
            rhs_source = numpy.ascontiguousarray(rhs_source, dtype=numpy.float64)
            rhs_ptr = rhs_source.ctypes.data_as(c_double_ptr)
        error_string = self._oft_env.get_c_errorbuff()
        tokamaker_vac_solve(self._tMaker_ptr,psi,rhs_ptr,error_string)
        if error_string.value != b'':
            raise ValueError("Error in solve: {0}".format(error_string.value.decode()))
        return psi

    def get_stats(self,lcfs_pad=0.01,li_normalization='std',geom_type='max'):
        r'''! Get information (Ip, q, kappa, etc.) about current G-S equilbirium

        See eq. 1 for `li_normalization='std'` and eq 2. for `li_normalization='iter'`
        in [Jackson et al.](https://dx.doi.org/10.1088/0029-5515/48/12/125002)

        @param lcfs_pad Padding at LCFS for boundary calculations
        @param li_normalization Form of normalized \f$ l_i \f$ ('std', 'ITER')
        @param geom_type Method for computing geometric major/minor radius ('max': Use LCFS extrema, 'mid': Use axis plane extrema)
        @result Dictionary of equilibrium parameters
        '''
        _,qvals,_,dl,rbounds,zbounds = self.get_q(numpy.r_[1.0-lcfs_pad,0.95,0.02]) # Given backward so last point is LCFS (for dl)
        Ip,centroid,vol,pvol,dflux,tflux,Bp_vol = self.get_globals()
        _,_,_,p,_ = self.get_profiles(numpy.r_[0.001])
        if self.diverted:
            for i in range(self.x_points.shape[0]):
                if self.x_points[i,0] < 0.0:
                    break
                x_active = self.x_points[i,:]
            if x_active[1] < zbounds[0,1]:
                zbounds[0,:] = x_active
            elif x_active[1] > zbounds[1,1]:
                zbounds[1,:] = x_active
        # Compute normalized inductance
        if li_normalization.lower() == 'std':
            li = (Bp_vol/vol)/numpy.power(mu0*Ip/dl,2)
        elif li_normalization.lower() == 'iter':
            li = 2.0*Bp_vol/(numpy.power(mu0*Ip,2)*self.o_point[0])
        else:
            raise ValueError('Invalid "li_normalization"')
        # Compute geometric major/minor radius
        if geom_type == 'mid':
            rlcfs = self.trace_surf(1.0-lcfs_pad)
            rlcfs = rlcfs[rlcfs[:,0]<self.o_point[0],:]
            iLFS = 0
            iHFS = (numpy.abs(rlcfs[:,1]-self.o_point[1])).argmin()
            R_geo = (rlcfs[iLFS,0]+rlcfs[iHFS,0])/2.0
            a_geo = (rlcfs[iLFS,0]-rlcfs[iHFS,0])/2.0
        elif geom_type == 'max':
            R_geo = (rbounds[1,0]+rbounds[0,0])/2.0
            a_geo = (rbounds[1,0]-rbounds[0,0])/2.0
        else:
            raise ValueError('Invalid "geom_type"')
        # Build dictionary
        eq_stats = {
            'Ip': Ip,
            'Ip_centroid': centroid,
            'kappa': (zbounds[1,1]-zbounds[0,1])/(rbounds[1,0]-rbounds[0,0]),
            'kappaU': (zbounds[1,1]-self.o_point[1])*2.0/(rbounds[1,0]-rbounds[0,0]),
            'kappaL': (self.o_point[1]-zbounds[0,1])*2.0/(rbounds[1,0]-rbounds[0,0]),
            'delta': ((rbounds[1,0]+rbounds[0,0])/2.0-(zbounds[1,0]+zbounds[0,0])/2.0)*2.0/(rbounds[1,0]-rbounds[0,0]),
            'deltaU': ((rbounds[1,0]+rbounds[0,0])/2.0-zbounds[1,0])*2.0/(rbounds[1,0]-rbounds[0,0]),
            'deltaL': ((rbounds[1,0]+rbounds[0,0])/2.0-zbounds[0,0])*2.0/(rbounds[1,0]-rbounds[0,0]),
            'R_geo': R_geo,
            'a_geo': a_geo,
            'vol': vol,
            'q_0': qvals[2],
            'q_95': qvals[1],
            'P_ax': p[0],
            'W_MHD': pvol*1.5,
            'beta_pol': 100.0*(2.0*pvol*mu0/vol)/numpy.power(Ip*mu0/dl,2),
            'dflux': dflux,
            'tflux': tflux,
            'l_i': li
        }
        if self._F0 > 0.0:
            eq_stats['beta_tor'] = 100.0*(2.0*pvol*mu0/vol)/(numpy.power(self._F0/R_geo,2))
            eq_stats['beta_n'] = eq_stats['beta_tor']*eq_stats['a_geo']*(self._F0/R_geo)/(Ip/1.E6)
        return eq_stats

    def print_info(self,lcfs_pad=0.01,li_normalization='std',geom_type='max'):
        '''! Print information (Ip, q, etc.) about current G-S equilbirium
        
        @param lcfs_pad Padding at LCFS for boundary calculations
        @param li_normalization Form of normalized \f$ l_i \f$ ('std', 'ITER')
        @param geom_type Method for computing geometric major/minor radius ('max': Use LCFS extrema, 'mid': Use axis plane extrema)
        '''
        eq_stats = self.get_stats(lcfs_pad=lcfs_pad,li_normalization=li_normalization,geom_type=geom_type)
        print("Equilibrium Statistics:")
        if self.diverted:
            print("  Topology                =   Diverted")
        else:
            print("  Topology                =   Limited")
        print("  Toroidal Current [A]    =   {0:11.4E}".format(eq_stats['Ip']))
        print("  Current Centroid [m]    =   {0:6.3F} {1:6.3F}".format(*eq_stats['Ip_centroid']))
        print("  Magnetic Axis [m]       =   {0:6.3F} {1:6.3F}".format(*self.o_point))
        print("  Elongation              =   {0:6.3F} (U: {1:6.3F}, L: {2:6.3F})".format(eq_stats['kappa'],eq_stats['kappaU'],eq_stats['kappaL']))
        print("  Triangularity           =   {0:6.3F} (U: {1:6.3F}, L: {2:6.3F})".format(eq_stats['delta'],eq_stats['deltaU'],eq_stats['deltaL']))
        print("  Plasma Volume [m^3]     =   {0:6.3F}".format(eq_stats['vol']))
        print("  q_0, q_95               =   {0:6.3F} {1:6.3F}".format(eq_stats['q_0'],eq_stats['q_95']))
        print("  Peak Pressure [Pa]      =   {0:11.4E}".format(eq_stats['P_ax']))
        print("  Stored Energy [J]       =   {0:11.4E}".format(eq_stats['W_MHD']))
        print("  <Beta_pol> [%]          =   {0:7.4F}".format(eq_stats['beta_pol']))
        if 'beta_tor' in eq_stats:
            print("  <Beta_tor> [%]          =   {0:7.4F}".format(eq_stats['beta_tor']))
        if 'beta_n' in eq_stats:
            print("  <Beta_n>   [%]          =   {0:7.4F}".format(eq_stats['beta_n']))
        print("  Diamagnetic flux [Wb]   =   {0:11.4E}".format(eq_stats['dflux']))
        print("  Toroidal flux [Wb]      =   {0:11.4E}".format(eq_stats['tflux']))
        print("  l_i                     =   {0:7.4F}".format(eq_stats['l_i']))
    
    def set_isoflux(self,isoflux,weights=None,grad_wt_lim=-1.0):
        r'''! Set isoflux constraint points (all points lie on a flux surface)

        To constraint points more uniformly in space additional weighting based on
        the gradient of $\psi$ at each point can also be included by setting
        `grad_wt_lim>0`. When set the actual weight will be
        $w_i * min(grad_wt_lim,|\nabla \psi|_{max} / |\nabla \psi|_i)$

        @param isoflux List of points defining constraints [:,2]
        @param weights Weight to be applied to each constraint point [:] (default: 1)
        @param grad_wt_lim Limit on gradient-based weighting (negative to disable)
        '''
        if isoflux is None:
            error_string = self._oft_env.get_c_errorbuff()
            tokamaker_set_isoflux(self._tMaker_ptr,numpy.zeros((1,1)),numpy.zeros((1,)),0,grad_wt_lim,error_string)
            if error_string.value != b'':
                raise Exception(error_string.value)
            self._isoflux_targets = None
        else:
            if weights is None:
                weights = numpy.ones((isoflux.shape[0],), dtype=numpy.float64)
            if weights.shape[0] != isoflux.shape[0]:
                raise ValueError('Shape of "weights" does not match first dimension of "isoflux"')
            isoflux = numpy.ascontiguousarray(isoflux, dtype=numpy.float64)
            weights = numpy.ascontiguousarray(weights, dtype=numpy.float64)
            error_string = self._oft_env.get_c_errorbuff()
            tokamaker_set_isoflux(self._tMaker_ptr,isoflux,weights,isoflux.shape[0],grad_wt_lim,error_string)
            if error_string.value != b'':
                raise Exception(error_string.value)
            self._isoflux_targets = isoflux.copy()
    
    def set_flux(self,locations,targets,weights=None): #,grad_wt_lim=-1.0):
        r'''! Set explicit flux constraint points \f$ \psi(x_i) \f$

        @param locations List of points defining constraints [:,2]
        @param targets Target \f$ \psi \f$ value at each point [:]
        @param weights Weight to be applied to each constraint point [:] (default: 1)
        '''
        if locations is None:
            error_string = self._oft_env.get_c_errorbuff()
            tokamaker_set_flux(self._tMaker_ptr,numpy.zeros((1,1)),numpy.zeros((1,)),numpy.zeros((1,)),0,-1.0,error_string)
            if error_string.value != b'':
                raise Exception(error_string.value)
            self._flux_targets = None
        else:
            if targets.shape[0] != locations.shape[0]:
                raise ValueError('Shape of "targets" does not match first dimension of "locations"')
            if weights is None:
                weights = numpy.ones((locations.shape[0],), dtype=numpy.float64)
            if weights.shape[0] != locations.shape[0]:
                raise ValueError('Shape of "weights" does not match first dimension of "locations"')
            locations = numpy.ascontiguousarray(locations, dtype=numpy.float64)
            targets = numpy.ascontiguousarray(targets, dtype=numpy.float64)
            weights = numpy.ascontiguousarray(weights, dtype=numpy.float64)
            error_string = self._oft_env.get_c_errorbuff()
            tokamaker_set_flux(self._tMaker_ptr,locations,targets,weights,locations.shape[0],-1.0,error_string)
            if error_string.value != b'':
                raise Exception(error_string.value)
            self._flux_targets = (locations.copy(), targets.copy())
    
    def set_saddles(self,saddles,weights=None):
        '''! Set saddle constraint points (poloidal field should vanish at each point)

        @param saddles List of points defining constraints [:,2]
        @param weights Weight to be applied to each constraint point [:] (default: 1)
        '''
        if saddles is None:
            error_string = self._oft_env.get_c_errorbuff()
            tokamaker_set_saddles(self._tMaker_ptr,numpy.zeros((1,1)),numpy.zeros((1,)),0,error_string)
            if error_string.value != b'':
                raise Exception(error_string.value)
            self._saddle_targets = None
        else:
            if weights is None:
                weights = numpy.ones((saddles.shape[0],), dtype=numpy.float64)
            if weights.shape[0] != saddles.shape[0]:
                raise ValueError('Shape of "weights" does not match first dimension of "saddles"')
            saddles = numpy.ascontiguousarray(saddles, dtype=numpy.float64)
            weights = numpy.ascontiguousarray(weights, dtype=numpy.float64)
            error_string = self._oft_env.get_c_errorbuff()
            tokamaker_set_saddles(self._tMaker_ptr,saddles,weights,saddles.shape[0],error_string)
            if error_string.value != b'':
                raise Exception(error_string.value)
            self._saddle_targets = saddles.copy()
    
    def set_targets(self,Ip=None,Ip_ratio=None,pax=None,estore=None,R0=None,V0=None,retain_previous=False):
        r'''! Set global target values

        @note Values that are not specified are reset to their defaults on each call unless `retain_previous=True`.

        @param alam Scale factor for \f$F*F'\f$ term (disabled if `Ip` is set)
        @param pnorm Scale factor for \f$P'\f$ term (disabled if `pax`, `estore`, or `R0` are set)
        @param Ip Target plasma current [A] (disabled if <0)
        @param Ip_ratio Amplitude of net plasma current contribution from FF' compared to P' (disabled if <-1.E98)
        @param pax Target axis pressure [Pa] (disabled if <0 or if `estore` is set)
        @param estore Target sotred energy [J] (disabled if <0)
        @param R0 Target major radius for magnetic axis (disabled if <0 or if `pax` or `estore` are set)
        @param V0 Target vertical position for magnetic axis (disabled if <-1.E98)
        @param retain_previous Keep previously set targets unless explicitly updated? (default: False)
        '''
        # Reset all targets unless specified
        if not retain_previous:
            self._Ip_target.value = -1.E99
            self._estore_target.value = -1.0
            self._pax_target.value = -1.0
            self._Ip_ratio_target.value = -1.E99
            self._R0_target.value = -1.0
            self._V0_target.value = -1.E99
        # Set new targets
        if Ip is not None:
            self._Ip_target.value=Ip
        if estore is not None:
            self._estore_target.value=estore
        if pax is not None:
            self._pax_target.value=pax
        if Ip_ratio is not None:
            self._Ip_ratio_target.value=Ip_ratio
        if R0 is not None:
            self._R0_target.value=R0
        if V0 is not None:
            self._V0_target.value=V0
        error_string = self._oft_env.get_c_errorbuff()
        tokamaker_set_targets(self._tMaker_ptr,self._Ip_target,self._Ip_ratio_target,self._pax_target,self._estore_target,self._R0_target,self._V0_target,error_string)
        if error_string.value != b'':
            raise Exception(error_string.value)
    
    def get_targets(self):
        r'''! Get global target values

        @result Dictionary of global target values
        '''
        # Get targets
        target_dict = {}
        if self._Ip_target.value > 0.0:
            target_dict['Ip'] = self._Ip_target.value
        if self._estore_target.value > 0.0:
            target_dict['estore'] = self._estore_target.value
        if self._pax_target.value > 0.0:
            target_dict['pax'] = self._pax_target.value
        if self._Ip_ratio_target.value > -1.E98:
            target_dict['Ip_ratio'] = self._Ip_ratio_target.value
        if self._R0_target.value > 0.0:
            target_dict['R0'] = self._R0_target.value
        if self._V0_target.value > -1.E98:
            target_dict['V0'] = self._V0_target.value
        return target_dict

    def get_delstar_curr(self,psi):
        r'''! Get toroidal current density from \f$ \psi \f$ through \f$ \Delta^{*} \f$ operator
 
        @param psi \f$ \psi \f$ corresponding to desired current density
        @result \f$ J_{\phi} = \textrm{M}^{-1} \Delta^{*} \psi \f$
        '''
        curr = numpy.copy(psi)
        error_string = self._oft_env.get_c_errorbuff()
        tokamaker_get_dels_curr(self._tMaker_ptr,curr,error_string)
        if error_string.value != b'':
            raise Exception(error_string.value)
        return curr/mu0

    def get_psi(self,normalized=True):
        r'''! Get poloidal flux values on node points

        @param normalized Normalize (and offset) poloidal flux
        @result \f$\hat{\psi} = \frac{\psi-\psi_0}{\psi_a-\psi_0} \f$ or \f$\psi\f$
        '''
        psi = numpy.zeros((self.np,),dtype=numpy.float64)
        psi_lim = c_double()
        psi_max = c_double()
        error_string = self._oft_env.get_c_errorbuff()
        tokamaker_get_psi(self._tMaker_ptr,psi,ctypes.byref(psi_lim),ctypes.byref(psi_max),error_string)
        if error_string.value != b'':
            raise Exception(error_string.value)
        if normalized:
            psi = (psi-psi_lim.value)/(psi_max.value-psi_lim.value)
            if self.psi_convention == 0:
                psi = 1.0 - psi
        return psi

    def set_psi(self,psi):
        '''! Set poloidal flux values on node points

        @param psi Poloidal flux values (should not be normalized!)
        '''
        if psi.shape[0] != self.np:
            raise IndexError('Incorrect shape of "psi", should be [np]')
        psi = numpy.ascontiguousarray(psi, dtype=numpy.float64)
        error_string = self._oft_env.get_c_errorbuff()
        tokamaker_set_psi(self._tMaker_ptr,psi,error_string)
        if error_string.value != b'':
            raise Exception(error_string.value)
    
    def set_psi_dt(self,psi0,dt):
        '''! Set reference poloidal flux and time step for eddy currents in .solve()

        @param psi0 Reference poloidal flux at t-dt (unnormalized)
        @param dt Time since reference poloidal flux
        '''
        if psi0.shape[0] != self.np:
            raise IndexError('Incorrect shape of "psi0", should be [np]')
        psi0 = numpy.ascontiguousarray(psi0, dtype=numpy.float64)
        error_string = self._oft_env.get_c_errorbuff()
        tokamaker_set_psi_dt(self._tMaker_ptr,psi0,c_double(dt),error_string)
        if error_string.value != b'':
            raise Exception(error_string.value)
    
    def get_field_eval(self,field_type):
        r'''! Create field interpolator for vector potential

        @param field_type Field to interpolate, must be one of ("B", "psi", "F", or "P")
        @result Field interpolation object
        '''
        #
        mode_map = {'B': 1, 'PSI': 2, 'F': 3, 'P': 4}
        imode = mode_map.get(field_type.upper())
        if imode is None:
            raise ValueError('Invalid field type ("B", "psi", "F", "P")')
        #
        int_obj = c_void_p()
        error_string = self._oft_env.get_c_errorbuff()
        tokamaker_get_field_eval(self._tMaker_ptr,imode,ctypes.byref(int_obj),error_string)
        if error_string.value != b'':
            raise Exception(error_string.value)
        field_dim = 1
        if imode == 1:
            field_dim = 3
        return TokaMaker_field_interpolator(self._tMaker_ptr,int_obj,imode,field_dim)
    
    def get_coil_currents(self):
        '''! Get currents in each coil [A] and coil region [A-turns]

        @result Coil currents [ncoils], Coil currents by region [nregs]
        '''
        currents = numpy.zeros((self.ncoils,),dtype=numpy.float64)
        currents_reg = numpy.zeros((self.nregs,),dtype=numpy.float64)
        error_string = self._oft_env.get_c_errorbuff()
        tokamaker_get_coil_currents(self._tMaker_ptr,currents,currents_reg,error_string)
        if error_string.value != b'':
            raise Exception(error_string.value)
        current_dict = {}
        for coil_key, coil_set in self.coil_sets.items():
            current_dict[coil_key] = currents[coil_set['id']]
        return current_dict, currents_reg

    def get_coil_Lmat(self):
        r'''! Get mutual inductance matrix between coils

        @note This is the inductance in terms of A-turns. To get in terms of
        current in a single of the \f$n\f$ windings you must multiply by \f$n_i*n_j\f$.

        @result L[ncoils+1,ncoils+1]
        '''
        Lmat = numpy.zeros((self.ncoils+1,self.ncoils+1),dtype=numpy.float64)
        error_string = self._oft_env.get_c_errorbuff()
        tokamaker_get_coil_Lmat(self._tMaker_ptr,Lmat,error_string)
        if error_string.value != b'':
            raise Exception(error_string.value)
        return Lmat
    
    def trace_surf(self,psi):
        r'''! Trace surface for a given poloidal flux

        @param psi Flux surface to trace \f$\hat{\psi}\f$
        @result \f$r(\hat{\psi})\f$
        '''
        if self.psi_convention == 0:
            psi = 1.0-psi
        npoints = c_int()
        points_loc = c_double_ptr()
        error_string = self._oft_env.get_c_errorbuff()
        tokamaker_trace_surf(self._tMaker_ptr,c_double(psi),ctypes.byref(points_loc),ctypes.byref(npoints),error_string)
        if error_string.value != b'':
            raise Exception(error_string.value)
        if npoints.value > 0:
            return numpy.ctypeslib.as_array(points_loc,shape=(npoints.value, 2))
        else:
            return None
    
    def get_q(self,psi=None,psi_pad=0.02,npsi=50):
        r'''! Get q-profile at specified or uniformly spaced points

        @param psi Explicit sampling locations in \f$\hat{\psi}\f$
        @param psi_pad End padding (axis and edge) for uniform sampling (ignored if `psi` is not None)
        @param npsi Number of points for uniform sampling (ignored if `psi` is not None)
        @result \f$\hat{\psi}\f$, \f$q(\hat{\psi})\f$, \f$[<R>,<1/R>]\f$, length of last surface,
        [r(R_min),r(R_max)], [r(z_min),r(z_max)]
        '''
        if psi is None:
            psi = numpy.linspace(psi_pad,1.0-psi_pad,npsi,dtype=numpy.float64)
            if self.psi_convention == 0:
                psi = numpy.ascontiguousarray(numpy.flip(psi), dtype=numpy.float64)
                psi_save = 1.0-psi
        else:
            if self.psi_convention == 0:
                psi_save = numpy.copy(psi)
                psi = numpy.ascontiguousarray(1.0-psi, dtype=numpy.float64)
        qvals = numpy.zeros((psi.shape[0],), dtype=numpy.float64)
        ravgs = numpy.zeros((2,psi.shape[0]), dtype=numpy.float64)
        dl = c_double()
        rbounds = numpy.zeros((2,2),dtype=numpy.float64)
        zbounds = numpy.zeros((2,2),dtype=numpy.float64)
        error_string = self._oft_env.get_c_errorbuff()
        tokamaker_get_q(self._tMaker_ptr,psi.shape[0],psi,qvals,ravgs,ctypes.byref(dl),rbounds,zbounds,error_string)
        if error_string.value != b'':
            raise Exception(error_string.value)
        if self.psi_convention == 0:
            return psi_save,qvals,ravgs,dl.value,rbounds,zbounds
        else:
            return psi,qvals,ravgs,dl.value,rbounds,zbounds

    def sauter_fc(self,psi=None,psi_pad=0.02,npsi=50):
        r'''! Evaluate Sauter trapped particle fractions at specified or uniformly spaced points

        @param psi Explicit sampling locations in \f$\hat{\psi}\f$
        @param psi_pad End padding (axis and edge) for uniform sampling (ignored if `psi` is not None)
        @param npsi Number of points for uniform sampling (ignored if `psi` is not None)
        @result \f$ f_c \f$, [\f$<R>,<1/R>,<a>\f$], [\f$<|B|>,<|B|^2>\f$]
        '''
        if psi is None:
            psi = numpy.linspace(psi_pad,1.0-psi_pad,npsi,dtype=numpy.float64)
            if self.psi_convention == 0:
                psi = numpy.ascontiguousarray(numpy.flip(psi), dtype=numpy.float64)
                psi_save = 1.0 - psi
        else:
            if self.psi_convention == 0:
                psi_save = numpy.copy(psi)
                psi = numpy.ascontiguousarray(1.0-psi, dtype=numpy.float64)
        fc = numpy.zeros((psi.shape[0],), dtype=numpy.float64)
        r_avgs = numpy.zeros((3,psi.shape[0]), dtype=numpy.float64)
        modb_avgs = numpy.zeros((2,psi.shape[0]), dtype=numpy.float64)
        error_string = self._oft_env.get_c_errorbuff()
        tokamaker_sauter_fc(self._tMaker_ptr,psi.shape[0],psi,fc,r_avgs,modb_avgs,error_string)
        if error_string.value != b'':
            raise Exception(error_string.value)
        if self.psi_convention == 0:
            return psi_save,fc,r_avgs,modb_avgs
        else:
            return psi,fc,r_avgs,modb_avgs

    def get_globals(self):
        r'''! Get global plasma parameters

        @result Ip, [R_Ip, Z_Ip], \f$\int dV\f$, \f$\int P dV\f$, diamagnetic flux,
        enclosed toroidal flux
        '''
        Ip = c_double()
        centroid = numpy.zeros((2,),dtype=numpy.float64)
        vol = c_double()
        pvol = c_double()
        dflux = c_double()
        tflux = c_double()
        Bp_vol = c_double()
        error_string = self._oft_env.get_c_errorbuff()
        tokamaker_get_globals(self._tMaker_ptr,ctypes.byref(Ip),centroid,ctypes.byref(vol),ctypes.byref(pvol),
            ctypes.byref(dflux),ctypes.byref(tflux),ctypes.byref(Bp_vol),error_string)
        if error_string.value != b'':
            raise Exception(error_string.value)
        return Ip.value, centroid, vol.value, pvol.value, dflux.value, tflux.value, Bp_vol.value

    def calc_loopvoltage(self):
        r'''! Get plasma loop voltage

        @param eta Dictionary object containing resistivity profile ['y'] and sampled locations 
        in normalized Psi ['x']
        @param ffp_NI Dictionary object containing non-inductive FF' profile ['y'] and sampled locations 
        in normalized Psi ['x']
        @result Vloop [Volts]
        '''
        V_loop = c_double()
        #
        error_string = self._oft_env.get_c_errorbuff()
        tokamaker_gs_calc_vloop(self._tMaker_ptr,ctypes.byref(V_loop),error_string)
        if error_string.value != b'':
            raise Exception(error_string.value)
        #
        if V_loop.value < 0.:
            raise ValueError('eta array not specified')
        else:
            return V_loop.value

    def get_profiles(self,psi=None,psi_pad=1.E-8,npsi=50):
        r'''! Get G-S source profiles

        @param psi Explicit sampling locations in \f$\hat{\psi}\f$
        @param psi_pad End padding (axis and edge) for uniform sampling (ignored if `psi` is not None)
        @param npsi Number of points for uniform sampling (ignored if `psi` is not None)
        @result \f$\hat{\psi}\f$, \f$F(\hat{\psi})\f$, \f$F'(\hat{\psi})\f$,
        \f$P(\hat{\psi})\f$, \f$P'(\hat{\psi})\f$
        '''
        if psi is None:
            psi = numpy.linspace(psi_pad,1.0-psi_pad,npsi,dtype=numpy.float64)
            if self.psi_convention == 0:
                psi = numpy.ascontiguousarray(numpy.flip(psi), dtype=numpy.float64)
                psi_save = 1.0 - psi
        else:
            if self.psi_convention == 0:
                psi_save = numpy.copy(psi)
                psi = numpy.ascontiguousarray(1.0-psi, dtype=numpy.float64)
        f = numpy.zeros((psi.shape[0],), dtype=numpy.float64)
        fp = numpy.zeros((psi.shape[0],), dtype=numpy.float64)
        p = numpy.zeros((psi.shape[0],), dtype=numpy.float64)
        pp = numpy.zeros((psi.shape[0],), dtype=numpy.float64)
        #
        error_string = self._oft_env.get_c_errorbuff()
        tokamaker_get_profs(self._tMaker_ptr,psi.shape[0],psi,f,fp,p,pp,error_string)
        if error_string.value != b'':
            raise Exception(error_string.value)
        #
        if self.psi_convention == 0:
            return psi_save,f,fp,p/mu0,pp/mu0
        else:
            return psi,f,fp,p/mu0,pp/mu0
    
    def get_xpoints(self):
        '''! Get X-points

        @result X-points, is diverted?
        '''
        if self.x_points[0,0] < 0.0:
            return None, False
        else:
            for i in range(self.x_points.shape[0]):
                if self.x_points[i,0] < 0.0:
                    break
            return self.x_points[:i,:], self.diverted
    
    def set_coil_currents(self, currents=None):
        '''! Set coil currents

        @param currents Current in each coil [A]
        '''
        current_array = numpy.zeros((self.ncoils,), dtype=numpy.float64)
        if currents is not None:
            for coil_key, coil_current in currents.items():
                current_array[self.coil_sets[coil_key]['id']] = coil_current
        #
        error_string = self._oft_env.get_c_errorbuff()
        tokamaker_set_coil_currents(self._tMaker_ptr,current_array,error_string)
        if error_string.value != b'':
            raise Exception(error_string.value)

    def update_settings(self):
        '''! Update settings after changes to values in python'''
        error_string = self._oft_env.get_c_errorbuff()
        tokamaker_set_settings(self._tMaker_ptr,ctypes.byref(self.settings),error_string)
        if error_string.value != b'':
            raise Exception(error_string.value)
    
    def area_integral(self,field,reg_mask=-1):
        r'''! Compute area integral of field over a specified region

        @param field Field to integrate [np,]
        @param reg_mask ID of region for integration (negative for whole mesh)
        @result \f$ \int f dA \f$
        '''
        result = c_double(0.0)
        field = numpy.ascontiguousarray(field, dtype=numpy.float64)
        #
        error_string = self._oft_env.get_c_errorbuff()
        tokamaker_area_int(self._tMaker_ptr,field,c_int(reg_mask),ctypes.byref(result),error_string)
        if error_string.value != b'':
            raise Exception(error_string.value)
        return result.value

    def plot_machine(self,fig,ax,vacuum_color='whitesmoke',cond_color='gray',limiter_color='k',
                     coil_color='gray',coil_colormap=None,coil_symmap=False,coil_scale=1.0,coil_clabel=r'$I_C$ [A]',colorbar=None):
        '''! Plot machine geometry

        @param fig Figure to add to
        @param ax Axis to add to
        @param vacuum_color Color to shade vacuum region (None to disable)
        @param cond_color Color for conducting regions (None to disable)
        @param limiter_color Color for limiter contour (None to disable)
        @param coil_color Color for coil regions (None to disable)
        @param coil_colormap Colormap for coil current values
        @param coil_symmap Make coil current colorscale symmetric
        @param coil_scale Scale for coil currents when plotting
        @param coil_clabel Label for coil current colorbar (None to disable colorbar)
        @param colorbar Colorbar instance to overwrite (None to add)
        @result Colorbar instance for coil colors or None
        '''
        mask_vals = numpy.ones((self.np,))
        # Shade vacuum region
        if vacuum_color is not None:
            mask = numpy.logical_and(self.reg > 1, self.reg <= self.nvac+1)
            if mask.sum() > 0.0:
                ax.tricontourf(self.r[:,0], self.r[:,1], self.lc[mask,:], mask_vals, colors=vacuum_color)
        # Shade coils
        if coil_colormap is not None:
            _, region_currents = self.get_coil_currents()
            mesh_currents = numpy.zeros((self.lc.shape[0],))
            if self.ncoils >0:
                mesh_currents = region_currents[self.reg-1]
            # Adjust current in coils with non-uniform distribution
            if len(self.dist_coils)>0:
                for _, coil_obj in self.coil_sets.items():
                    if (coil_id:=coil_obj["id"]) in self.dist_coils.keys():
                        for sub_coil in coil_obj["sub_coils"]:
                            mask = (self.reg==sub_coil["reg_id"])
                            face_currents = numpy.mean(self.dist_coils[coil_id][self.lc],axis=1)
                            mesh_currents[mask] *= face_currents[mask]
            mask = (abs(mesh_currents) > 0.0)
            if mask.sum() > 0.0:
                mesh_currents *= coil_scale
                if coil_symmap:
                    max_curr = abs(mesh_currents).max()
                    clf = ax.tripcolor(self.r[:,0], self.r[:,1], self.lc[mask,:], mesh_currents[mask], cmap=coil_colormap, vmin=-max_curr, vmax=max_curr)
                else:
                    clf = ax.tripcolor(self.r[:,0], self.r[:,1], self.lc[mask,:], mesh_currents[mask], cmap=coil_colormap)
                if coil_clabel is not None:
                    cax = None
                    if colorbar is not None:
                        cax = colorbar.ax
                    colorbar = fig.colorbar(clf,ax=ax,cax=cax,label=coil_clabel)
        else:
            for _, coil_reg in self._coil_dict.items():
                mask_tmp = (self.reg == coil_reg['reg_id'])
                ax.tricontourf(self.r[:,0], self.r[:,1], self.lc[mask_tmp,:], mask_vals, colors=coil_color, alpha=1)
        # Shade conductors
        for _, cond_reg in self._cond_dict.items():
            mask_tmp = (self.reg == cond_reg['reg_id'])
            ax.tricontourf(self.r[:,0], self.r[:,1], self.lc[mask_tmp,:], mask_vals, colors=cond_color, alpha=1)
        # Show limiter
        if limiter_color and (self.lim_contour is not None):
            for lim_contour in self.lim_contours:
                ax.plot(lim_contour[:,0],lim_contour[:,1],color=limiter_color)
        # Make 1:1 aspect ratio
        ax.set_aspect('equal','box')
        return colorbar

    def plot_constraints(self,fig,ax,isoflux_color='tab:red',isoflux_marker='+',saddle_color='tab:green',saddle_marker='x'):
        '''! Plot geometry constraints

        @param fig Figure to add to
        @param ax Axis to add to
        @param isoflux_color Color of isoflux points (None to disable)
        @param saddle_color Color of saddle points (None to disable)
        '''
        # Plot isoflux constraints
        if (isoflux_color is not None) and (self._isoflux_targets is not None):
            ax.plot(self._isoflux_targets[:,0],self._isoflux_targets[:,1],color=isoflux_color,marker=isoflux_marker,linestyle='none')
        # Plot saddle constraints
        if (saddle_color is not None) and (self._saddle_targets is not None):
            ax.plot(self._saddle_targets[:,0],self._saddle_targets[:,1],color=saddle_color,marker=saddle_marker,linestyle='none')

    def plot_psi(self,fig,ax,psi=None,normalized=True,
                 plasma_color=None,plasma_nlevels=8,plasma_levels=None,plasma_colormap=None,plasma_linestyles=None,
                 vacuum_color='darkgray',vacuum_nlevels=8,vacuum_levels=None,vacuum_colormap=None,vacuum_linestyles=None,
                 xpoint_color='k',xpoint_marker='x',opoint_color='k',opoint_marker='*'):
        r'''! Plot contours of \f$\hat{\psi}\f$

        @param fig Figure to add to
        @param ax Axis to add to
        @param psi Flux values to plot (otherwise `self.get_psi()` is called)
        @param normalized Retreive normalized flux, or assume normalized psi if passed as argument
        @param plasma_color Color for plasma contours
        @param plasma_nlevels Number of plasma contours
        @param plasma_levels Explicit levels for plasma contours
        @param plasma_colormap Colormap for plasma contours (cannot be specified with `plasma_color`)
        @param plasma_linestyles Linestyle for plasma contours
        @param vacuum_color Color for plasma contours
        @param vacuum_nlevels Number of plasma contours
        @param vacuum_levels Explicit levels for plasma contours (cannot be specified with `vacuum_color`)
        @param vacuum_colormap Colormap for plasma contours
        @param vacuum_linestyles Linestyle for vacuum contours
        @param xpoint_color Color for X-point markers (None to disable)
        @param xpoint_marker Colormap for plasma contours
        @param opoint_color Colormap for plasma contours (None to disable)
        @param opoint_marker Colormap for plasma contours
        '''
        # Plot poloidal flux
        if psi is None:
            psi = self.get_psi(normalized)
        if normalized and (self.psi_convention == 0):
            psi = 1.0-psi
        if plasma_levels is None:
            if normalized:
                plasma_levels = numpy.linspace(0.0,1.0,plasma_nlevels)
            else:
                plasma_levels = numpy.linspace(psi.min(),psi.max(),plasma_nlevels)
        else:
            if normalized:
                if self.psi_convention == 0:
                    plasma_levels = sorted(1.0-numpy.array(plasma_levels))
                else:
                    plasma_levels = sorted(numpy.array(plasma_levels))
        if vacuum_levels is None:
            if normalized:
                vacuum_levels1 = numpy.zeros((0,))
                vacuum_levels2 = numpy.zeros((0,))
                if psi.min() < -0.1:
                    vacuum_levels1 = numpy.linspace(psi.min(),0.0,vacuum_nlevels,endpoint=False)
                if psi.max() > 1.1:
                    vacuum_levels2 = numpy.linspace(1.0,psi.max(),vacuum_nlevels,endpoint=False)
                vacuum_levels = numpy.hstack((vacuum_levels1,vacuum_levels2))
        else:
            if normalized:
                if self.psi_convention == 0:
                    vacuum_levels = sorted(1.0-numpy.array(vacuum_levels))
                else:
                    vacuum_levels = sorted(numpy.array(vacuum_levels))
        if (plasma_color is None) and (plasma_colormap is None):
            plasma_colormap='viridis'
        if vacuum_levels is not None:
            ax.tricontour(self.r[:,0],self.r[:,1],self.lc,psi,levels=vacuum_levels,colors=vacuum_color,cmap=vacuum_colormap,linestyles=vacuum_linestyles)
        if plasma_levels is not None:
            ax.tricontour(self.r[:,0],self.r[:,1],self.lc,psi,levels=plasma_levels,colors=plasma_color,cmap=plasma_colormap,linestyles=plasma_linestyles)

        # Plot saddle points
        if xpoint_color is not None:
            x_points, _ = self.get_xpoints()
            if x_points is not None:
                ax.plot(x_points[:,0], x_points[:,1], color=xpoint_color, marker=xpoint_marker, linestyle='none')
        if (opoint_color is not None) and (self.o_point[0] > 0.0):
            ax.plot(self.o_point[0], self.o_point[1], color=opoint_color, marker=opoint_marker)
        # Make 1:1 aspect ratio
        ax.set_aspect('equal','box')
    
    def get_conductor_currents(self,psi,cell_centered=False):
        r'''! Get toroidal current density in conducting regions for a given \f$ \psi \f$

        @param psi Psi corresponding to field with conductor currents (eg. from time-dependent simulation)
        @param cell_centered Get currents at cell centers
        '''
        curr = self.get_delstar_curr(psi)
        if cell_centered:
            mesh_currents = numpy.zeros((self.lc.shape[0],))
        # Loop over conducting regions and get mask/fields
        mask = numpy.zeros((self.lc.shape[0],), dtype=numpy.int32)
        for _, cond_reg in self._cond_dict.items():
            eta = cond_reg.get('eta',-1.0)
            if eta > 0:
                mask_tmp = (self.reg == cond_reg['reg_id'])
                if cell_centered:
                    mesh_currents[mask_tmp] = numpy.sum(curr[self.lc[mask_tmp,:]],axis=1)/3.0
                mask = numpy.logical_or(mask,mask_tmp)
        if cell_centered:
            return mask, mesh_currents
        else:
            return mask, curr
    
    def get_conductor_source(self,dpsi_dt):
        r'''! Get toroidal current density in conducting regions for a \f$ d \psi / dt \f$ source

        @param dpsi_dt dPsi/dt source eddy currents (eg. from linear stability)
        '''
        # Apply 1/R scale (avoiding divide by zero)
        curr = dpsi_dt.copy()
        curr[self.r[:,0]>0.0] /= self.r[self.r[:,0]>0.0,0]
        # Compute cell areas
        have_noncontinuous = False
        for _, cond_reg in self._cond_dict.items():
            if 'noncontinuous' in cond_reg:
                have_noncontinuous = True
                break
        if have_noncontinuous:
            area = numpy.zeros((self.lc.shape[0],))
            for i in range(self.nc):
                v1 = self.r[self.lc[i,1],:]-self.r[self.lc[i,0],:]
                v2 = self.r[self.lc[i,2],:]-self.r[self.lc[i,0],:]
                area[i] = numpy.linalg.norm(numpy.cross(v1,v2))/2.0
        #
        mesh_currents = numpy.zeros((self.lc.shape[0],))
        # Loop over conducting regions and get mask/fields
        mask = numpy.zeros((self.lc.shape[0],), dtype=numpy.int32)
        for _, cond_reg in self._cond_dict.items():
            eta = cond_reg.get('eta',-1.0)
            if eta > 0:
                mask_tmp = (self.reg == cond_reg['reg_id'])
                field_tmp = -dpsi_dt/eta
                mesh_currents[mask_tmp] = numpy.sum(field_tmp[self.lc[mask_tmp,:]],axis=1)/3.0
                if cond_reg.get('noncontinuous',False):
                    mesh_currents[mask_tmp] -= (mesh_currents[mask_tmp]*area[mask_tmp]).sum()/area[mask_tmp].sum()
                mask = numpy.logical_or(mask,mask_tmp)
        return mask, mesh_currents
    
    def plot_eddy(self,fig,ax,psi=None,dpsi_dt=None,nlevels=40,colormap='jet',clabel=r'$J_w$ [$A/m^2$]',symmap=False):
        r'''! Plot contours of \f$\hat{\psi}\f$

        @param fig Figure to add to
        @param ax Axis to add to
        @param psi Psi corresponding to eddy currents (eg. from time-dependent simulation)
        @param dpsi_dt dPsi/dt source eddy currents (eg. from linear stability)
        @param nlevels Number contour lines used for shading (with "psi" only)
        @param colormap Colormap to use for shadings
        @param clabel Label for colorbar (None to disable colorbar)
        @result Colorbar object
        '''
        if psi is not None:
            mask, plot_field = self.get_conductor_currents(psi,cell_centered=(nlevels < 0))
        elif dpsi_dt is not None:
            mask, plot_field = self.get_conductor_source(dpsi_dt)
        if plot_field.shape[0] == self.nc:
            if symmap:
                max_curr = abs(plot_field).max()
                clf = ax.tripcolor(self.r[:,0],self.r[:,1],self.lc[mask,:],plot_field[mask],cmap=colormap,vmin=-max_curr,vmax=max_curr)
            else:
                clf = ax.tripcolor(self.r[:,0],self.r[:,1],self.lc[mask],plot_field[mask],cmap=colormap)
        else:
            if symmap:
                max_curr = abs(plot_field[self.lc[mask,:]]).max(axis=None)
                clf = ax.tricontourf(self.r[:,0],self.r[:,1],self.lc[mask],plot_field,nlevels,cmap=colormap,vmin=-max_curr,vmax=max_curr)
            else:
                clf = ax.tricontourf(self.r[:,0],self.r[:,1],self.lc[mask],plot_field,nlevels,cmap=colormap)
        if clabel is not None:
            cb = fig.colorbar(clf,ax=ax)
            cb.set_label(clabel)
        else:
            cb = None
        # Make 1:1 aspect ratio
        ax.set_aspect('equal','box')
        return cb

    def get_vfixed(self):
        '''! Get required vacuum flux values to balance fixed boundary equilibrium

        @result sampling points [:,2], flux values [:]
        '''
        npts = c_int()
        pts_loc = c_double_ptr()
        flux_loc = c_double_ptr()
        error_string = self._oft_env.get_c_errorbuff()
        tokamaker_get_vfixed(self._tMaker_ptr,ctypes.byref(npts),ctypes.byref(pts_loc),ctypes.byref(flux_loc),error_string)
        if error_string.value != b'':
            raise Exception(error_string.value)
        return numpy.ctypeslib.as_array(pts_loc,shape=(npts.value, 2)), \
            numpy.ctypeslib.as_array(flux_loc,shape=(npts.value,))

    def save_eqdsk(self,filename,nr=65,nz=65,rbounds=None,zbounds=None,run_info='',lcfs_pad=0.01,rcentr=None,truncate_eq=True,limiter_file='',lcfs_pressure=0.0):
        r'''! Save current equilibrium to gEQDSK format

        @param filename Filename to save equilibrium to
        @param nr Number of radial sampling points
        @param nz Number of vertical sampling points
        @param rbounds Extents of grid in R
        @param zbounds Extents of grid in Z
        @param run_info Run information for gEQDSK file (maximum of 40 characters)
        @param lcfs_pad Padding in normalized flux at LCFS
        @param rcentr `RCENTR` value for gEQDSK file (if `None`, geometric axis is used)
        @param truncate_eq Truncate equilibrium at `lcfs_pad`, if `False` \f$ q(\hat{\psi} > 1-pad) = q(1-pad) \f$
        @param limiter_file File containing limiter contour to use instead of TokaMaker limiter
        @param lcfs_pressure Plasma pressure on the LCFS (zero by default)
        '''
        cfilename = self._oft_env.path2c(filename)
        lim_filename = self._oft_env.path2c(limiter_file)
        if len(run_info) > 40:
            raise ValueError('"run_info" cannot be longer than 40 characters')
        crun_info = self._oft_env.path2c(run_info)
        if rbounds is None:
            rbounds = numpy.r_[self.lim_contour[:,0].min(), self.lim_contour[:,0].max()]
            dr = rbounds[1]-rbounds[0]
            rbounds += numpy.r_[-1.0,1.0]*dr*0.05
        if zbounds is None:
            zbounds = numpy.r_[self.lim_contour[:,1].min(), self.lim_contour[:,1].max()]
            dr = zbounds[1]-zbounds[0]
            zbounds += numpy.r_[-1.0,1.0]*dr*0.05
        if rcentr is None:
            rcentr = -1.0
        error_string = self._oft_env.get_c_errorbuff()
        tokamaker_save_eqdsk(self._tMaker_ptr,cfilename,c_int(nr),c_int(nz),rbounds,zbounds,crun_info,c_double(lcfs_pad),c_double(rcentr),c_bool(truncate_eq),lim_filename,lcfs_pressure,error_string)
        if error_string.value != b'':
            raise Exception(error_string.value)

    def set_coil_current_dist(self,coil_name,curr_dist):
        '''! Overwrite coil with non-uniform current distribution.

        @param coil_name Name of coil to modify
        @param curr_dist Relative current density [self.np]
        '''
        if curr_dist.shape[0] != self.np:
            raise IndexError('Incorrect shape of "curr_dist", should be [np]')
        if coil_name not in self.coil_sets:
            raise KeyError('Unknown coil "{0}"'.format(coil_name))
        iCoil = self.coil_sets[coil_name]['id']
        self.dist_coils[iCoil] = curr_dist
        curr_dist = numpy.ascontiguousarray(curr_dist, dtype=numpy.float64)
        error_string = self._oft_env.get_c_errorbuff()
        tokamaker_set_coil_current_dist(self._tMaker_ptr,c_int(iCoil+1),curr_dist,error_string)
        if error_string.value != b'':
            raise Exception(error_string.value)

    def eig_wall(self,neigs=4,pm=False):
        r'''! Compute eigenvalues (\f$ 1 / \tau_{L/R} \f$) for conducting structures

        @param neigs Number of eigenvalues to compute
        @param pm Print solver statistics and raw eigenvalues?
        @result eigenvalues[neigs], eigenvectors[neigs,:]
        '''
        eig_vals = numpy.zeros((neigs,2),dtype=numpy.float64)
        eig_vecs = numpy.zeros((neigs,self.np),dtype=numpy.float64)
        error_string = self._oft_env.get_c_errorbuff()
        tokamaker_eig_wall(self._tMaker_ptr,c_int(neigs),eig_vals,eig_vecs,pm,error_string)
        if error_string.value != b'':
            raise Exception(error_string.value)
        if (eig_vals[0,0] < -1.E98) and (eig_vals[0,1] < -1.E98):
            raise ValueError("Error in eigenvalue solve")
        return eig_vals, eig_vecs

    def eig_td(self,omega=-1.E4,neigs=4,include_bounds=True,pm=False,damping_scale=-1.0):
        '''! Compute eigenvalues for the linearized time-dependent system

        @param omega Growth rate localization point (eigenvalues closest to this value will be found)
        @param neigs Number of eigenvalues to compute
        @param include_bounds Include bounding flux terms for constant normalized profiles?
        @param pm Print solver statistics and raw eigenvalues?
        @param damping_scale Scale factor for damping term to artificially limit growth rate (negative to disable)?
        @result eigenvalues[neigs], eigenvectors[neigs,:]
        '''
        eig_vals = numpy.zeros((neigs,2),dtype=numpy.float64)
        eig_vecs = numpy.zeros((neigs,self.np),dtype=numpy.float64)
        damp_coeff = abs(omega)*damping_scale
        error_string = self._oft_env.get_c_errorbuff()
        tokamaker_eig_td(self._tMaker_ptr,c_double(omega),c_int(neigs),eig_vals,eig_vecs,c_bool(include_bounds),c_double(damp_coeff),pm,error_string)
        if error_string.value != b'':
            raise Exception(error_string.value)
        if (eig_vals[0,0] < -1.E98) and (eig_vals[0,1] < -1.E98):
            raise ValueError("Error in eigenvalue solve")
        return eig_vals, eig_vecs

    def setup_td(self,dt,lin_tol,nl_tol,pre_plasma=False):
        '''! Setup the time-dependent G-S solver

        @param dt Starting time step
        @param lin_tol Tolerance for linear solver
        @param nl_tol Tolerance for non-linear solver
        @param pre_plasma Use plasma contributions in preconditioner (default: False)
        '''
        error_string = self._oft_env.get_c_errorbuff()
        tokamaker_setup_td(self._tMaker_ptr,c_double(dt),c_double(lin_tol),c_double(nl_tol),c_bool(pre_plasma),error_string)
        if error_string.value != b'':
            raise Exception(error_string.value)
    
    def step_td(self,time,dt):
        '''! Compute eigenvalues for the time-dependent system

        @param time Growth rate enhancement point (should be approximately expected value)
        @param dt Number of eigenvalues to compute
        @result new time, new dt, # of NL iterations, # of linear iterations, # of retries
        '''
        dt = c_double(dt)
        time = c_double(time)
        nl_its = c_int()
        lin_its = c_int()
        nretry = c_int()
        error_string = self._oft_env.get_c_errorbuff()
        tokamaker_step_td(self._tMaker_ptr,ctypes.byref(time),ctypes.byref(dt),ctypes.byref(nl_its),ctypes.byref(lin_its),ctypes.byref(nretry),error_string)
        if error_string.value != b'':
            raise Exception(error_string.value)
        return time.value, dt.value, nl_its.value, lin_its.value, nretry.value


def solve_with_bootstrap(self,ne,Te,ni,Ti,inductive_jtor,Zeff,jBS_scale=1.0,Zis=[1.],max_iterations=6,initialize_eq=True):
    '''! Self-consistently compute bootstrap contribution from H-mode profiles,
    and iterate solution until all functions of Psi converge. 

    @note if using nis and Zis, dnis_dpsi must be specified in sauter_bootstrap() 
    as a list of impurity gradients over Psi. See 
    https://omfit.io/_modules/omfit_classes/utils_fusion.html for more 
    detailed documentation 

    @note if initialize_eq=True, cubic polynomials will be fit to the core of all 
    kinetic profiles in order to flatten the pedestal. This will initialize the G-S 
    solution at an estimated L-mode pressure profile and using the L-mode bootstrap 
    contribution. Initializing the solver in L-mode before raising the pedestal 
    height increases the likelihood that the solver will converge in H-mode.

    @param ne Electron density profile, sampled over psi_norm
    @param Te Electron temperature profile [eV], sampled over psi_norm
    @param ni Ion density profile, sampled over psi_norm
    @param Ti Ion temperature profile [eV], sampled over psi_norm
    @param inductive_jtor Inductive toroidal current, sampled over psi_norm
    @param Zeff Effective Z profile, sampled over psi_norm
    @param scale_jBS Scalar which can scale bootstrap current profile
    @param nis List of impurity density profiles; NOT USED
    @param Zis List of impurity profile atomic numbers; NOT USED. 
    @param max_iterations Maximum number of H-mode mygs.solve() iterations
    @param initialize_eq Initialize equilibrium solve with flattened pedestal. 
    @param return_jBS Return bootstrap profile alongside err_flag
    '''
    try:
        from omfit_classes.utils_fusion import sauter_bootstrap
    except:
        raise ImportError('omfit_classes.utils_fusion not installed')
    
    def ffprime_from_jtor_pprime(jtor, pprime, R_avg, one_over_R_avg):
        r'''! Convert from J_toroidal to FF' using Grad-Shafranov equation

        @param jtor Toroidal current profile
        @param R_avg Flux averaged R, calculated by TokaMaker
        @param one_over_R_avg Flux averaged 1/R, calculated by TokaMaker
        @param pprime dP/dPsi profile
        '''
        ffprime = 2.0*(jtor -  R_avg * (-pprime)) * (mu0 / one_over_R_avg)
        return ffprime

    kBoltz = eC
    pressure = (kBoltz * ne * Te) + (kBoltz * ni * Ti) # 1.602e-19 * [m^-3] * [eV] = [Pa]

    ### Set new pax target
    self.set_targets(pax=pressure[0])

    ### Reconstruct psi_norm and n_psi from input inductive_jtor
    psi_norm = numpy.linspace(0.,1.,len(inductive_jtor))
    n_psi = len(inductive_jtor)

    def profile_iteration(self,pressure,ne,ni,Te,Ti,psi_norm,n_psi,Zeff,inductive_jtor,jBS_scale,Zis,include_jBS=True):

        pprime = numpy.gradient(pressure) / (numpy.gradient(psi_norm) * (self.psi_bounds[1]-self.psi_bounds[0]))

        ### Get final remaining quantities for Sauter from TokaMaker
        psi,f,_,_,_ = self.get_profiles(npsi=n_psi)
        _,fc,r_avgs,_ = self.sauter_fc(npsi=n_psi)
        ft = 1 - fc # Trapped particle fraction on each flux surface
        eps = r_avgs[2] / r_avgs[0] # Inverse aspect ratio
        _,qvals,ravgs,_,_,_ = self.get_q(npsi=n_psi)
        R_avg = ravgs[0]
        one_over_R_avg = ravgs[1]
        
        if include_jBS:
            ### Calculate flux derivatives for Sauter
            dn_e_dpsi = numpy.gradient(ne) / (numpy.gradient(psi_norm) * (self.psi_bounds[1]-self.psi_bounds[0]))
            dT_e_dpsi = numpy.gradient(Te) / (numpy.gradient(psi_norm) * (self.psi_bounds[1]-self.psi_bounds[0]))
            dn_i_dpsi = numpy.gradient(ni) / (numpy.gradient(psi_norm) * (self.psi_bounds[1]-self.psi_bounds[0]))
            dT_i_dpsi = numpy.gradient(Ti) / (numpy.gradient(psi_norm) * (self.psi_bounds[1]-self.psi_bounds[0]))

            ### Solve for bootstrap current profile. See https://omfit.io/_modules/omfit_classes/utils_fusion.html for more detailed documentation 
            j_BS_neo = sauter_bootstrap(
                                    psi_N=psi_norm,
                                    Te=Te,
                                    Ti=Ti,
                                    ne=ne,
                                    p=pressure,
                                    nis=[ni,],
                                    Zis=Zis,
                                    Zeff=Zeff,
                                    gEQDSKs=[None],
                                    R0=0., # not used
                                    device=None,
                                    psi_N_efit=None,
                                    psiraw=psi*(self.psi_bounds[1]-self.psi_bounds[0]) + self.psi_bounds[0],
                                    R=R_avg,
                                    eps=eps, 
                                    q=qvals,
                                    fT=ft,
                                    I_psi=f,
                                    nt=1,
                                    version='neo_2021',
                                    debug_plots=False,
                                    return_units=True,
                                    return_package=False,
                                    charge_number_to_use_in_ion_collisionality='Koh',
                                    charge_number_to_use_in_ion_lnLambda='Zavg',
                                    dT_e_dpsi=dT_e_dpsi,
                                    dT_i_dpsi=dT_i_dpsi,
                                    dn_e_dpsi=dn_e_dpsi,
                                    dnis_dpsi=[dn_i_dpsi,],
                                    )[0]
                
            inductive_jtor[-1] = 0. ### FORCING inductive_jtor TO BE ZERO AT THE EDGE
            j_BS = j_BS_neo*(R_avg / f) ### Convert into [A/m^2]
            j_BS *= jBS_scale ### Scale j_BS by user specified scalar
            j_BS[-1] = 0. ### FORCING j_BS TO BE ZERO AT THE EDGE
            jtor_total = inductive_jtor + j_BS
        else:
            j_BS = None
            inductive_jtor[-1] = 0. ### FORCING inductive_jtor TO BE ZERO AT THE EDGE
            jtor_total = inductive_jtor
        
        ffprime = ffprime_from_jtor_pprime(jtor_total, pprime, R_avg, one_over_R_avg)

        ffp_prof = {
            'type': 'linterp',
            'x': psi_norm,
            'y': ffprime / ffprime[0]
        }

        pp_prof = {
            'type': 'linterp',
            'x': psi_norm,
            'y': pprime / pprime[0]
        }

        return pp_prof, ffp_prof, j_BS

    if initialize_eq:
        x_trimmed = psi_norm.tolist().copy()
        ne_trimmed = ne.tolist().copy()
        Te_trimmed = Te.tolist().copy()
        ni_trimmed = ni.tolist().copy()
        Ti_trimmed = Ti.tolist().copy()

        ### Remove profile values from psi_norm ~0.5 to ~0.99, leaving single value at the edge
        mid_index = int(len(x_trimmed)/2)
        end_index = len(x_trimmed)-1
        del x_trimmed[mid_index:end_index]
        del ne_trimmed[mid_index:end_index]
        del Te_trimmed[mid_index:end_index]
        del ni_trimmed[mid_index:end_index]
        del Ti_trimmed[mid_index:end_index]

        ### Fit cubic polynomials through all core and one edge value
        ne_model = numpy.poly1d(numpy.polyfit(x_trimmed, ne_trimmed, 3))
        Te_model = numpy.poly1d(numpy.polyfit(x_trimmed, Te_trimmed, 3))
        ni_model = numpy.poly1d(numpy.polyfit(x_trimmed, ni_trimmed, 3))
        Ti_model = numpy.poly1d(numpy.polyfit(x_trimmed, Ti_trimmed, 3))

        init_ne = ne_model(psi_norm)
        init_Te = Te_model(psi_norm)
        init_ni = ni_model(psi_norm)
        init_Ti = Ti_model(psi_norm)

        init_pressure = (kBoltz * init_ne * init_Te) + (kBoltz * init_ni * init_Ti)

        ### Initialize equilibirum on L-mode-like P' and inductive j_tor profiles
        print('>>> Initializing equilibrium with pedestal removed:')

        init_pp_prof, init_ffp_prof, j_BS = profile_iteration(self,init_pressure,init_ne,init_ni,init_Te,init_Ti,psi_norm,n_psi,Zeff,inductive_jtor,jBS_scale,Zis,include_jBS=False)

        init_pp_prof['y'][-1] = 0. # Enforce 0.0 at edge
        init_ffp_prof['y'][-1] = 0. # Enforce 0.0 at edge

        init_pp_prof['y'] = numpy.nan_to_num(init_pp_prof['y'])
        init_ffp_prof['y'] = numpy.nan_to_num(init_ffp_prof['y'])

        self.set_profiles(ffp_prof=init_ffp_prof,pp_prof=init_pp_prof)

        try:
            self.solve()
            flag = 0
        except ValueError:
            flag = -1
        print('  Solve flag: ', flag)

    ### Specify original H-mode profiles, iterate on bootstrap contribution until reasonably converged
    n = 0
    flag = -1
    print('>>> Iterating on H-mode equilibrium solution:')
    while n < max_iterations:
        print('> Iteration '+str(n)+':')

        pp_prof, ffp_prof, j_BS = profile_iteration(self,pressure,ne,ni,Te,Ti,psi_norm,n_psi,Zeff,inductive_jtor,jBS_scale,Zis)

        pp_prof['y'][-1] = 0. # Enforce 0.0 at edge
        ffp_prof['y'][-1] = 0. # Enforce 0.0 at edge
    
        pp_prof['y'] = numpy.nan_to_num(pp_prof['y']) # Check for any nan's
        ffp_prof['y'] = numpy.nan_to_num(ffp_prof['y']) # Check for any nan's

        self.set_profiles(ffp_prof=ffp_prof,pp_prof=pp_prof)

        try:
            self.solve()
            flag = 0
        except ValueError:
            flag = -1
        print('  Solve flag: ', flag)

        n += 1
        if (n > 2) and (flag >= 0):
            break
        elif n >= max_iterations:
            raise TypeError('H-mode equilibrium solve did not converge')
    
    return flag, j_BS
<|MERGE_RESOLUTION|>--- conflicted
+++ resolved
@@ -155,15 +155,12 @@
         self.nvac = 0
         ## Limiting contour
         self.lim_contour = None
-<<<<<<< HEAD
         ## Number of conductor modes
         self.ncond_modes = 0
-=======
     
     def __del__(self):
         '''! Free Fortran-side objects by calling `reset()` before object is deleted or GC'd'''
         self.reset()
->>>>>>> 1d1ceed9
 
     def reset(self):
         '''! Reset G-S object to enable loading a new mesh and coil configuration'''
@@ -524,14 +521,10 @@
                     bounds_array[self._virtual_coils[coil_key],:] = coil_bound
                 else:
                     raise KeyError('Unknown coil "{0}"'.format(coil_key))
-<<<<<<< HEAD
-        tokamaker_set_coil_bounds(bounds_array)
-=======
         error_string = self._oft_env.get_c_errorbuff()
         tokamaker_set_coil_bounds(self._tMaker_ptr,bounds_array,error_string)
         if error_string.value != b'':
             raise Exception(error_string.value)
->>>>>>> 1d1ceed9
 
     def set_coil_vsc(self,coil_gains):
         '''! Define a vertical stability coil set from one or more coils
@@ -541,8 +534,10 @@
         gains_array = numpy.zeros((self.ncoils,), dtype=numpy.float64)
         for coil_key, coil_gain in coil_gains.items():
             gains_array[self.coil_sets[coil_key]['id']] = coil_gain
-<<<<<<< HEAD
-        tokamaker_set_coil_vsc(gains_array)
+        error_string = self._oft_env.get_c_errorbuff()
+        tokamaker_set_coil_vsc(self._tMaker_ptr,gains_array,error_string)
+        if error_string.value != b'':
+            raise Exception(error_string.value)
         self._virtual_coils['#VSC'] = self.ncoils
     
     def set_cond_modes(self,nmodes,cond_modes):
@@ -555,7 +550,10 @@
             raise IndexError('Incorrect length of "nmodes", should be [nregs]')
         if (cond_modes.shape[1] != self.np) or (cond_modes.shape[0] != numpy.sum(nmodes)):
             raise IndexError('Incorrect size of "cond_modes", should be [sum(nmodes),np]')
-        tokamaker_set_cond_eigs(nmodes,cond_modes)
+        error_string = self._oft_env.get_c_errorbuff()
+        tokamaker_set_cond_eigs(self._tMaker_ptr,nmodes,cond_modes,error_string)
+        if error_string.value != b'':
+            raise Exception(error_string.value)
         self.ncond_modes = sum(nmodes)
     
     def get_cond_weights(self):
@@ -565,15 +563,12 @@
         '''
         if self.ncond_modes <= 0:
             raise ValueError("No conductor modes defined")
+        error_string = self._oft_env.get_c_errorbuff()
         mode_weights = numpy.zeros((self.ncond_modes,), dtype=numpy.float64)
-        tokamaker_get_cond_weights(mode_weights)
+        tokamaker_get_cond_weights(self._tMaker_ptr,mode_weights,error_string)
+        if error_string.value != b'':
+            raise Exception(error_string.value)
         return mode_weights
-=======
-        error_string = self._oft_env.get_c_errorbuff()
-        tokamaker_set_coil_vsc(self._tMaker_ptr,gains_array,error_string)
-        if error_string.value != b'':
-            raise Exception(error_string.value)
->>>>>>> 1d1ceed9
 
     def init_psi(self, r0=-1.0, z0=0.0, a=0.0, kappa=0.0, delta=0.0, curr_source=None):
         r'''! Initialize \f$\psi\f$ using uniform current distributions
