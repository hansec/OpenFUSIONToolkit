--- conflicted
+++ resolved
@@ -94,42 +94,18 @@
 USE fem_composite, ONLY: oft_fem_comp_type, oft_ml_fem_comp_type, oft_ml_fe_comp_vecspace
 USE fem_utils, ONLY: fem_avg_bcc, fem_interp, cc_interp, cross_interp, &
   tensor_dot_interp, fem_partition, fem_dirichlet_diag, fem_dirichlet_vec
-<<<<<<< HEAD
-USE oft_lag_basis, ONLY: oft_lagrange, oft_lagrange_lin, oft_lagrange_level, &
-  oft_lagrange_nlevels, oft_lagrange_blevel, oft_lagrange_ops, oft_lag_eval_all, &
-  oft_lag_geval_all, oft_lag_set_level, ML_oft_lagrange, oft_scalar_fem, &
-  oft_lag_eval, oft_lag_geval
-USE oft_lag_fields, ONLY: oft_lag_create, oft_lag_vcreate
-USE oft_lag_operators, ONLY: oft_lag_vgetmop, oft_lag_vrinterp, oft_lag_vdinterp, &
-  oft_lag_vproject, oft_lag_project_div, oft_lag_rinterp, oft_lag_ginterp, &
-  lag_vbc_tensor, lag_vbc_diag
-USE oft_hcurl_basis, ONLY: oft_hcurl, oft_hcurl_ops, oft_hcurl_level, &
-  oft_hcurl_nlevels, oft_hcurl_lev, oft_hcurl_blevel, oft_hcurl_eval_all, &
-  oft_hcurl_ceval_all, ML_oft_hcurl, oft_hcurl_get_cgops, oft_hcurl_fem, &
-  oft_hcurl_eval, oft_hcurl_ceval
-USE oft_hcurl_fields, ONLY: oft_hcurl_create
-USE oft_hcurl_operators, ONLY: oft_hcurl_rinterp
-USE oft_h0_basis, ONLY: oft_h0_ops, oft_h0_geval_all, oft_h0_fem, oft_h0_geval
-USE oft_h0_fields, ONLY: oft_h0_create
-USE oft_h0_operators, ONLY: oft_h0_getlop, oft_h0_getmop, h0_zerogrnd, h0_zeroi
-USE oft_h1_basis, ONLY: oft_hgrad, oft_h1_ops, oft_h1_set_level, ML_oft_hgrad
-USE oft_h1_fields, ONLY: oft_h1_create, oft_hgrad_create
-USE oft_h1_operators, ONLY: oft_h1_rinterp, oft_h1_cinterp, oft_h1_dinterp, &
-  oft_h1_divout, h1_jump_error, h1_div
-=======
 USE oft_lag_basis, ONLY: oft_lag_eval_all, oft_3D_lagrange_cast, &
-  oft_lag_geval_all, oft_scalar_fem
+  oft_lag_geval_all, oft_scalar_fem, oft_lag_eval, oft_lag_geval
 USE oft_lag_operators, ONLY: oft_lag_vgetmop, oft_lag_vrinterp, oft_lag_vdinterp, &
   oft_lag_vproject, oft_lag_project_div, oft_lag_rinterp, oft_lag_ginterp, &
   lag_vbc_tensor, lag_vbc_diag
 USE oft_hcurl_basis, ONLY: oft_hcurl_eval_all, oft_3D_hcurl_cast, &
-  oft_hcurl_ceval_all, oft_hcurl_get_cgops, oft_hcurl_fem
+  oft_hcurl_ceval_all, oft_hcurl_get_cgops, oft_hcurl_fem, oft_hcurl_eval, oft_hcurl_ceval
 USE oft_hcurl_operators, ONLY: oft_hcurl_rinterp
-USE oft_h1_basis, ONLY: oft_h1_fem, oft_h1_geval_all, oft_3D_h1_cast
+USE oft_h1_basis, ONLY: oft_h1_fem, oft_h1_geval_all, oft_3D_h1_cast, oft_h1_geval
 USE oft_h1_operators, ONLY: oft_h1_zeroi
 USE oft_hcurl_grad_operators, ONLY: oft_hcurl_grad_rinterp, oft_hcurl_grad_cinterp, oft_hcurl_grad_dinterp, &
   oft_hcurl_grad_divout, hcurl_grad_jump_error, hcurl_grad_div
->>>>>>> 9f0914b3
 !---
 USE diagnostic, ONLY: tfluxfun, vec_energy, weighted_vec_energy, scal_energy, &
   scal_int, field_probe
@@ -4095,10 +4071,10 @@
   DO i=1,oft_lagrange%nbe
     j=oft_lagrange%lbe(i)
     IF(.NOT.oft_lagrange%global%gbe(j))CYCLE
-    CALL lag_vbc_tensor(j,vbc_type,mloc)
+    CALL lag_vbc_tensor(oft_lagrange,j,vbc_type,mloc)
     vout(j,:)=MATMUL(mloc,vout(j,:))
     IF(.NOT.oft_lagrange%linkage%leo(i))CYCLE
-    CALL lag_vbc_diag(j,vbc_type,mloc)
+    CALL lag_vbc_diag(oft_lagrange,j,vbc_type,mloc)
     vout(j,:)=vout(j,:)+MATMUL(mloc,lag_coffs(j,1:3))
   END DO
 ELSE
@@ -4191,7 +4167,7 @@
       CALL oft_lag_geval(oft_lagrange,i,jr,quad%pts(:,m),self%lag_rops(jr,m,i,2:4),jac_mat)
     END DO
     DO jr=1,oft_hgrad%nce ! Loop over degrees of freedom
-      CALL oft_h0_geval(oft_hgrad,i,jr,quad%pts(:,m),self%hgrad_rops(jr,m,i,:),jac_mat)
+      CALL oft_h1_geval(oft_hgrad,i,jr,quad%pts(:,m),self%hgrad_rops(jr,m,i,:),jac_mat)
     END DO
     DO jr=1,oft_hcurl%nce ! Loop over degrees of freedom
       CALL oft_hcurl_eval(oft_hcurl,i,jr,quad%pts(:,m),self%hcurl_rops(jr,m,i,1:3),jac_mat)
