--- conflicted
+++ resolved
@@ -816,112 +816,7 @@
 CALL psi_eval%delete
 CALL psi_geval%delete
 end subroutine gs_calc_vloop
-<<<<<<< HEAD
-!------------------------------------------------------------------------------
-! SUBROUTINE gs_analyze
-!------------------------------------------------------------------------------
-!> Needs Docs
-!------------------------------------------------------------------------------
-SUBROUTINE gs_analyze(self)
-class(gs_eq), intent(inout) :: self
-integer(4) :: i,io_unit
-integer(4), parameter :: npsi = 50
-real(8) :: Itor,centroid(2),vol,pvol,dflux,tflux,pmax,curr,bp_vol,li
-real(8) :: psimax,baxis(2),prof(npsi),psi_q(npsi),dl,rbounds(2,2),zbounds(2,2)
-real(8) :: beta(2),q95,tmp,psi0,psi1
-WRITE(*,*)
-WRITE(*,'(2A)')oft_indent,'Equilibrium Statistics:'
-CALL oft_increase_indent
-IF(.NOT.self%has_plasma)THEN
-  WRITE(*,'(2A)')oft_indent,'Vacuum only'
-  RETURN
-END IF
-IF(self%mode==0)THEN
-  WRITE(*,'(2A)')oft_indent,"Flux Spec               =   F * F'"
-ELSE
-  WRITE(*,'(2A)')oft_indent,"Flux Spec               =   (F^2)'"
-END IF
-IF(self%diverted)THEN
-  WRITE(*,'(2A)')oft_indent,'Topology                =   Diverted'
-ELSE
-  WRITE(*,'(2A)')oft_indent,'Topology                =   Limited'
-END IF
-CALL gs_comp_globals(self,Itor,centroid,vol,pvol,dflux,tflux,bp_vol)
-!---Get q-profile
-psi0=0.02d0; psi1=0.98d0 !1.d0
-! IF(self%plasma_bounds(1)>-1.d98)THEN
-  ! psi0=self%plasma_bounds(1); psi1=self%plasma_bounds(2)
-  ! psi0 = psi0 + (psi1-psi0)*2.d-2
-  ! psi1 = psi1 + (psi0-psi1)*2.d-2
-! ELSE
-  ! IF(.NOT.self%free)psi0 = psi0 + (psi1-psi0)*2.d-2
-! END IF
-do i=1,npsi
-  psi_q(i)=(psi1-psi0)*((i-1)/REAL(npsi-1,8)) + psi0
-end do
-CALL gs_get_qprof(self,npsi,psi_q,prof,dl,rbounds,zbounds)
-IF(dl<=0.d0)CALL oft_abort('Tracing q-profile failed','gs_analyze',__FILE__)
-q95=linterp(psi_q,prof,npsi,0.05d0)
-!
-baxis=self%o_point
-psimax=1.d0
-IF(self%plasma_bounds(1)>-1.d98)psimax=self%plasma_bounds(2)
-pmax=self%pnorm*self%P%f(psimax)*self%psiscale*self%psiscale
-beta(1) = (2.d0*pvol/vol)/(Itor/dl)**2
-IF(ABS(self%I%f_offset)>0.d0)beta(2) = 2.d0*pvol/vol/(self%I%f_offset/centroid(1))**2
-WRITE(*,'(2A,ES11.3)')oft_indent,'Toroidal Current [A]    = ',Itor/mu0
-WRITE(*,'(2A,2F8.3)') oft_indent,'Current Centroid [m]    =',centroid
-WRITE(*,'(2A,2F8.3)') oft_indent,'Magnetic Axis [m]       =',baxis
-WRITE(*,'(2A,F8.3)')  oft_indent,'Elongation              =',(zbounds(2,2)-zbounds(2,1))/(rbounds(1,2)-rbounds(1,1))
-IF(self%diverted)THEN
-  IF(self%x_points(2,self%nx_points)<zbounds(2,1))THEN
-    zbounds(:,1)=self%x_points(:,self%nx_points)
-  ELSE IF(self%x_points(2,self%nx_points)>zbounds(2,2))THEN
-    zbounds(:,2)=self%x_points(:,self%nx_points)
-  END IF
-END IF
-tmp=((rbounds(1,2)+rbounds(1,1))/2.d0-(zbounds(1,2)+zbounds(1,1))/2.d0)*2.d0/(rbounds(1,2)-rbounds(1,1))
-WRITE(*,'(2A,F8.3)')oft_indent,'Triangularity           =',tmp
-WRITE(*,'(2A,F8.3)')oft_indent,'Plasma Volume [m^3]     =',vol*2.d0*pi
-WRITE(*,'(2A,3F8.3)') oft_indent,'q_0, q_95, q_a          =',prof(1),q95,prof(npsi)
-WRITE(*,'(2A,ES11.3)')oft_indent,'Peak Pressure [Pa]      = ',pmax/mu0
-WRITE(*,'(2A,ES11.3)')oft_indent,'Stored Energy [J]       = ',pvol*2.d0*pi/mu0*3.d0/2.d0
-WRITE(*,'(2A,F8.3)')  oft_indent,'<Beta_pol> [%]          = ',1.d2*beta(1)
-IF(ABS(self%I%f_offset)>0.d0)THEN
-  WRITE(*,'(2A,F8.3)')oft_indent,'<Beta_tor> [%]          = ',1.d2*beta(2)
-END IF
-WRITE(*,'(2A,ES11.3)')oft_indent,'Diamagnetic flux [Wb]   = ',dflux
-WRITE(*,'(2A,ES11.3)')oft_indent,'Toroidal flux [Wb]      = ',tflux
-WRITE(*,'(2A,ES11.3)')oft_indent,'li                      = ',(bp_vol/vol)/((Itor/dl)**2)
-! IF(.NOT.self%free)THEN
-!   CALL gs_helicity(self,dflux,Itor)
-!   WRITE(*,'(2A,ES11.3)')oft_indent,'Magnetic Energy [J]     = ',dflux/(2.d0*mu0)
-!   WRITE(*,'(2A,ES11.3)')oft_indent,'Magnetic Helicity [J-m] = ',Itor/(2.d0*mu0)
-! END IF
-! !---
-! WRITE(*,*)
-! WRITE(*,'(2A)')oft_indent,'Coil Currents [A]'
-! DO i=1,self%ncoil_regs
-!   curr = self%coil_regions(i)%curr & 
-!     + self%coil_regions(i)%vcont_gain*self%vcontrol_val
-!   WRITE(*,'(A,ES16.7)')oft_indent,curr*self%coil_regions(i)%area/mu0
-! END DO
-! WRITE(*,*)
-CALL oft_decrease_indent
-!------------------------------------------------------------------------------
-! Create output file for q
-!------------------------------------------------------------------------------
-OPEN(NEWUNIT=io_unit,FILE='safety_factor.dat')
-WRITE(io_unit,'(A)')'# TokaMaker q-profile "Psi, q"'
-DO i=1,npsi
-  WRITE(io_unit,'(2ES11.3)')psi_q(i),prof(i)
-END DO
-CLOSE(io_unit)
-END SUBROUTINE gs_analyze
-!------------------------------------------------------------------------------
-=======
-!---------------------------------------------------------------------------
->>>>>>> 5c90f987
+!------------------------------------------------------------------------------
 !> Needs docs
 !------------------------------------------------------------------------------
 subroutine gs_save_ifile(gseq,filename,npsi,ntheta,psi_pad,lcfs_press,pack_lcfs,single_prec,error_str)
