!---------------------------------------------------------------------------------
! Flexible Unstructured Simulation Infrastructure with Open Numerics (Open FUSION Toolkit)
!
! SPDX-License-Identifier: LGPL-3.0-only
!---------------------------------------------------------------------------------
!> @file oft_grad_shaf.F90
!
!> Grad-Shafranov implementation for TokaMaker
!!
!! @authors Chris Hansen
!! @date August 2011
!! @ingroup doxy_oft_physics
!------------------------------------------------------------------------------
MODULE oft_gs
USE oft_base
USE oft_sort, ONLY: sort_matrix, sort_array
USE oft_io, ONLY: hdf5_field_exist, hdf5_read, hdf5_write, &
  xdmf_plot_file
USE oft_quadrature, ONLY: oft_quad_type
USE oft_gauss_quadrature, ONLY: set_quad_1d
USE oft_tet_quadrature, ONLY: set_quad_2d
USE oft_mesh_type, ONLY: oft_bmesh, bmesh_findcell, cell_is_curved
USE oft_mesh_local_util, ONLY: mesh_local_findedge
USE oft_stitching, ONLY: oft_seam, seam_list
!---
USE oft_la_base, ONLY: oft_vector, oft_vector_ptr, oft_matrix, oft_graph, oft_graph_ptr, oft_map, map_list
USE oft_la_utils, ONLY: create_matrix, graph_add_dense_blocks, create_dense_graph, create_vector, &
create_local_stitch
USE oft_solver_base, ONLY: oft_solver, oft_eigsolver, oft_solver_bc
USE oft_solver_utils, ONLY: create_diag_pre, create_cg_solver
USE oft_native_solvers, ONLY: oft_native_cg_eigsolver
USE oft_lu, ONLY: oft_lusolver, lapack_matinv
!
USE fem_base, ONLY: oft_ml_fem_type, oft_afem_type
USE fem_utils, ONLY: bfem_interp, bfem_map_flag
USE oft_lag_basis, ONLY: oft_blag_eval, oft_blag_geval, &
  oft_blag_npos, oft_blag_d2eval, oft_scalar_bfem
USE oft_blag_operators, ONLY: oft_blag_project, oft_lag_brinterp, oft_lag_bginterp, &
  oft_lag_bg2interp, oft_blag_zerob, oft_blag_zerogrnd, oft_blag_getmop, &
  oft_blag_vproject
!---
USE fem_utils, ONLY: fem_interp
USE mhd_utils, ONLY: mu0
USE axi_green, ONLY: axi_coil_set, green
USE tracing_2d, ONLY: active_tracer, tracinginv_fs, set_tracer, cylinv_interp
IMPLICIT NONE
#include "local.h"
INTEGER(4), PARAMETER :: max_xpoints = 20
!------------------------------------------------------------------------------
!> Interpolation class for uniform source with simple tokamak representation
!------------------------------------------------------------------------------
type, extends(bfem_interp) :: circular_curr
  real(r8) :: x0(2) = [1.d0,0.d0] !< Center point
  real(r8) :: a = 0.d0 !< Minor radius
  real(r8) :: delta = 0.d0 !< Triangularity
  real(r8) :: kappa = 1.d0 !< Elongation
contains
  !> Evaluate source
  procedure :: interp => circle_interp
end type circular_curr
!------------------------------------------------------------------------------
!> Abstract flux function prototype
!------------------------------------------------------------------------------
TYPE, ABSTRACT :: flux_func
  INTEGER(i4) :: ncofs = 0 !< Number of free coefficients
  REAL(r8) :: f_offset = 0.d0 !< Offset value
  REAL(r8) :: plasma_bounds(2) = [-1.d99,1.d99] !< Current plasma bounds (for normalization)
CONTAINS
  !> Evaluate function
  PROCEDURE(flux_func_eval), DEFERRED :: f
  !> Evaluate first derivative of function
  PROCEDURE(flux_func_eval), DEFERRED :: fp
  !> Evaluate second derivative of function
  PROCEDURE :: fpp => dummy_fpp
  !> Update function to match new equilibrium solution
  PROCEDURE(flux_func_update), DEFERRED :: update
  !> Update function with new parameterization
  PROCEDURE(flux_cofs_set), DEFERRED :: set_cofs
  !> Get current function parameterization
  PROCEDURE(flux_cofs_get), DEFERRED :: get_cofs
END TYPE flux_func
!------------------------------------------------------------------------------
!> Internal coil region structure
!------------------------------------------------------------------------------
TYPE :: coil_region
  INTEGER(i4) :: nc = 0 !< Number of cells in region
  INTEGER(i4) :: id = 0 !< Coil id number
  INTEGER(i4), POINTER, DIMENSION(:) :: lc => NULL() !< Cell list for region
  REAL(r8) :: area = 0.d0 !< Region area
END TYPE coil_region
!------------------------------------------------------------------------------
!> Internal wall region structure
!------------------------------------------------------------------------------
TYPE :: cond_region
  LOGICAL :: continuous = .TRUE. !< Is region toroidally continuous?
  INTEGER(i4) :: nc = 0 !< Number of cells in region
  INTEGER(i4) :: id = 0 !< Region ID number
  INTEGER(i4) :: neigs = 0 !< Number of fixed-shape current modes defined in region
  REAL(r8) :: eta = -1.d0 !< Resistivity of region
  CLASS(oft_vector_ptr), POINTER, DIMENSION(:) :: psi_eig => NULL() !< Flux for each current mode
#ifdef OFT_TOKAMAKER_LEGACY
  INTEGER(i4) :: nc_quad = 0 !< Number of quadrilateral parent cells (if subdivided)
  INTEGER(i4) :: pair = -1 !< Pair region
  REAL(r8) :: coverage = 1.d0 !< Toroidal coverage if not toroidally continuous
  REAL(r8) :: extent(2) = 0.d0 !< Toroidal extent of one section if not toroidally continuous
  LOGICAL, POINTER, DIMENSION(:) :: fixed => NULL() !< Flag for fixing scale of current modes
  INTEGER(i4), POINTER, DIMENSION(:) :: mtype => NULL() !< Type of current modes
  INTEGER(i4), POINTER, DIMENSION(:) :: mind => NULL() !< Index of current modes
  INTEGER(i4), POINTER, DIMENSION(:) :: eig_map => NULL() !< Mapping for current modes
  INTEGER(i4), POINTER, DIMENSION(:,:) :: lc => NULL() !< Cell list for region
  REAL(r8), POINTER, DIMENSION(:) :: weights => NULL() !< Scale factors for current modes
  REAL(r8), POINTER, DIMENSION(:) :: pair_signs => NULL() !< Pairing signs for current modes
  REAL(r8), POINTER, DIMENSION(:) :: fit_scales => NULL() !< Fitting scales for current modes
  REAL(r8), POINTER, DIMENSION(:,:) :: cond_vals => NULL() !< Current distributions for current modes
  REAL(r8), POINTER, DIMENSION(:,:) :: rc => NULL() !< Centers of quadrilateral parent cells
  REAL(r8), POINTER, DIMENSION(:,:) :: cond_curr => NULL() !< Needs docs
  REAL(r8), POINTER, DIMENSION(:,:,:,:) :: corr_3d => NULL() !< 3D correction for current modes
#endif
END TYPE cond_region
!------------------------------------------------------------------------------
!> Information for non-continuous regions
!------------------------------------------------------------------------------
TYPE :: gs_region_info
  INTEGER(i4) :: nnonaxi = 0 !< Number of non-continuous regions
  INTEGER(i4) :: block_max = 0 !< Needs docs
  INTEGER(i4), POINTER, CONTIGUOUS, DIMENSION(:) :: reg_map => NULL() !< Needs docs
  INTEGER(i4), POINTER, CONTIGUOUS, DIMENSION(:) :: dense_flag => NULL() !< Needs docs
  INTEGER(i4), POINTER, CONTIGUOUS, DIMENSION(:,:) :: node_mark => NULL() !< Needs docs
  REAL(r8), POINTER, CONTIGUOUS, DIMENSION(:,:) :: nonaxi_vals => NULL() !< Needs docs
  TYPE(oft_1d_int), POINTER, DIMENSION(:) :: noaxi_nodes => NULL() !< Needs docs
  TYPE(oft_1d_int), POINTER, DIMENSION(:) :: bc_nodes => NULL() !< Needs docs
END TYPE gs_region_info
!------------------------------------------------------------------------------
!> Zero scalar Lagrange FE field on all boundary nodes and all nodes outside the plasma
!------------------------------------------------------------------------------
type, extends(oft_solver_bc) :: oft_gs_zerob
  logical, pointer, dimension(:) :: node_flag => NULL() !< Flag for nodes to zero
  CLASS(oft_scalar_bfem), POINTER :: fe_rep => NULL() !< FE representation
contains
  !> Zero field on marked nodes
  procedure :: apply => zerob_apply
  !> Destroy BC object
  procedure :: delete => zerob_delete
end type oft_gs_zerob
!------------------------------------------------------------------------------
!> Grad-Shafranov equilibrium object
!------------------------------------------------------------------------------
TYPE :: gs_eq
  INTEGER(i4) :: ierr = 0 !< Error flag from most recent solve
  INTEGER(i4) :: maxits = 30 !< Maximum number of iterations for nonlinear solve
  INTEGER(i4) :: mode = 0 !< RHS source mode (0 -> F*F', 1 -> F')
  INTEGER(i4) :: nR0_ramp = 6 !< Number of iterations for R0 ramp if R0 target is used
  INTEGER(i4) :: nx_points = 0 !< Number of X-points in current solution
  INTEGER(i4) :: ncoils = 0 !< Number of coils in device
  INTEGER(i4) :: ncoils_ext = 0 !< Number of external (non-meshed) coils in device
  INTEGER(i4) :: ncoil_regs = 0 !< Number of meshed coil regions in device
  INTEGER(i4) :: nregularize = 0 !< Number of regularization terms
  INTEGER(i4) :: nlimiter_pts = 0 !< Number of non-node limiter points
  INTEGER(i4) :: nlimiter_nds = 0 !< Number of grid nodes used as limiter points
  INTEGER(i4) :: ncond_regs = 0 !< Number of conducting regions
  INTEGER(i4) :: ncond_eigs = 0 !< Number of total fixed-shape current modes for conducting regions
  INTEGER(i4) :: bc_nrhs = 0 !< Number of terms in free-boundary BC
  INTEGER(i4) :: isoflux_ntargets = 0 !< Number of isoflux target locations
  INTEGER(i4) :: saddle_ntargets = 0 !< Number of saddle target locations
  INTEGER(i4) :: flux_ntargets = 0 !< Number of \f$ \psi \f$ target locations
  INTEGER(i4) :: nlim_con = 0 !< Number of node points in limiter contour list
  INTEGER(i4) :: lim_nloops = 0 !< Number of limiter loops
  REAL(r8) :: rmin = 0.d0 !< Minimum radial coordinate in model
  REAL(r8) :: rmax = 0.d0 !< Maximum radial coordinate in model
  REAL(r8) :: urf = .2d0 !< Under-relaxation factor for Picard iteration
  REAL(r8) :: psiscale = 1.d0 !< Solution scale factor for homogeneous equilibria
  REAL(r8) :: psimax = 1.d0 !< Maximum \f$ \psi \f$ value for homogeneous equilibria
  REAL(r8) :: alam = 1.d0 !< Scale factor for F*F' or F' profile (see mode)
  REAL(r8) :: pnorm = 1.d0 !< Scale factor for P' profile
  REAL(r8) :: dt = -1.d0 !< Timestep size for time-dependent and quasi-static solves
  REAL(r8) :: dt_last = -1.d0 !< Timestep size for current LHS matrix
  REAL(r8) :: Itor_target = -1.d0 !< Toroidal current target
  REAL(r8) :: estore_target = -1.d0 !< Stored energy target
  REAL(r8) :: pax_target = -1.d0 !< On-axis pressure target
  REAL(r8) :: Ip_ratio_target = -1.d99 !< Ip ratio target
  REAL(r8) :: R0_target = -1.d0 !< Magnetic axis radial target
  REAL(r8) :: V0_target = -1.d99 !< Magnetic axis vertical target
  REAL(r8) :: nl_tol = 1.d-8 !< Tolerance for nonlinear solve
  REAL(r8) :: plasma_bounds(2) = [-1.d99,1.d99] !< Boundaing \f$ \psi \f$ values on [LCFS, axis]
  REAL(r8) :: spatial_bounds(2,2) = RESHAPE([-1.d99,1.d99,-1.d99,1.d99],[2,2]) !< Maximum R,Z extents of plasma
  REAL(r8) :: lim_zmax = 1.d99 !< Vertical position cutoff for limiter points
  REAL(r8) :: lim_area = -1.d0 !< Area inside the limiter
  REAL(r8) :: o_point(2) = [-1.d0,1.d99] !< Location of magnetic axis
  REAL(r8) :: lim_point(2) = [-1.d0,1.d99] !< Location of limiting point or active X-point
  REAL(r8) :: x_points(2,max_xpoints) = 0.d0 !< Location of tracked X-points
  REAL(r8) :: x_vecs(2,max_xpoints) = 0.d0 !< Vectors point from X-points to O-point
  REAL(r8) :: vcontrol_val = 0.d0 !< Amplitude of virtual VSC "current"
  REAL(r8) :: timing(4) = 0.d0 !< Timing for each phase of solve
  REAL(r8) :: isoflux_grad_wt_lim = -1.d0 !< Limit for isoflux inverse gradient weighting (negative to disable)
  LOGICAL, POINTER, DIMENSION(:) :: fe_flag => NULL() !< FE boundary flag
  LOGICAL, POINTER, DIMENSION(:) :: saddle_pmask => NULL() !< Point mask for saddle search
  LOGICAL, POINTER, DIMENSION(:) :: saddle_cmask => NULL() !< Cell mask for saddle search
  LOGICAL, POINTER, DIMENSION(:) :: saddle_rmask => NULL() !< Region mask for saddle search
  INTEGER(i4), POINTER, DIMENSION(:) :: limiter_nds => NULL() !< List of limiter nodes
  INTEGER(i4), POINTER, DIMENSION(:) :: bc_rhs_list => NULL() !< List of terms interacting with free-boundary BC
  INTEGER(i4), POINTER, DIMENSION(:) :: olbp => NULL() !< Oriented list of boundary points
<<<<<<< HEAD
  INTEGER(i4), POINTER, DIMENSION(:) :: lim_con => NULL()
  INTEGER(i4), POINTER, DIMENSION(:) :: lim_ptr => NULL()
  REAL(r8), POINTER, DIMENSION(:) :: cond_weights => NULL()
  REAL(r8), POINTER, DIMENSION(:) :: coil_reg_targets => NULL()
  REAL(r8), POINTER, DIMENSION(:) :: coil_currs => NULL()
  REAL(r8), POINTER, DIMENSION(:) :: coil_vcont => NULL()
  REAL(r8), POINTER, DIMENSION(:) :: Rcoils => NULL()
  REAL(r8), POINTER, DIMENSION(:) :: coils_dt => NULL()
  REAL(r8), POINTER, DIMENSION(:) :: coils_volt => NULL()
  REAL(r8), POINTER, DIMENSION(:,:) :: rlimiter_nds => NULL()
  REAL(r8), POINTER, DIMENSION(:,:) :: limiter_pts => NULL()
  REAL(r8), POINTER, DIMENSION(:,:) :: bc_mat => NULL()
  REAL(r8), POINTER, DIMENSION(:,:) :: bc_coil_mat => NULL()
  REAL(r8), POINTER, DIMENSION(:,:) :: bc_lmat => NULL()
  REAL(r8), POINTER, DIMENSION(:,:) :: bc_bmat => NULL()
  REAL(r8), POINTER, DIMENSION(:,:) :: rlcfs => NULL()
  REAL(r8), POINTER, DIMENSION(:,:) :: isoflux_targets => NULL()
  REAL(r8), POINTER, DIMENSION(:,:) :: saddle_targets => NULL()
  REAL(r8), POINTER, DIMENSION(:,:) :: flux_targets => NULL()
  REAL(r8), POINTER, DIMENSION(:,:) :: coil_reg_mat => NULL()
  REAL(r8), POINTER, DIMENSION(:,:) :: coil_bounds => NULL()
  REAL(r8), POINTER, DIMENSION(:,:) :: coil_nturns => NULL()
  REAL(r8), POINTER, DIMENSION(:,:) :: Lcoils => NULL()
  LOGICAL :: free = .FALSE.
  LOGICAL :: compute_chi = .FALSE.
  LOGICAL :: plot_step = .TRUE.
  LOGICAL :: plot_final = .TRUE.
  LOGICAL :: boundary_limiter = .TRUE.
  LOGICAL :: diverted = .FALSE.
  LOGICAL :: has_plasma = .TRUE.
  LOGICAL :: full_domain = .FALSE.
#if defined( HAVE_SUPERLU ) || defined( HAVE_UMFPACK ) || defined( HAVE_MKL )
  LOGICAL :: use_lu = .TRUE.
#else
  LOGICAL :: use_lu = .FALSE.
#endif
  LOGICAL :: assym = .FALSE.
  ! LOGICAL :: active_x = .FALSE.
  LOGICAL :: limited_only = .FALSE.
  LOGICAL :: save_visit = .TRUE.
  LOGICAL :: isoflux_grad_weight = .TRUE.
  CHARACTER(LEN=OFT_PATH_SLEN) :: coil_file = 'none'
  CHARACTER(LEN=OFT_PATH_SLEN) :: limiter_file = 'none'
  TYPE(xdmf_plot_file) :: xdmf
  TYPE(oft_lusolver) :: lu_solver
  TYPE(oft_lusolver) :: lu_solver_dt
  ! CLASS(oft_solver), POINTER :: solver => NULL()
  ! CLASS(oft_solver), POINTER :: mop_solver => NULL()
  TYPE(axi_coil_set), POINTER, DIMENSION(:) :: coils_ext => NULL()
  TYPE(coil_region), POINTER, DIMENSION(:) :: coil_regions => NULL()
  TYPE(cond_region), POINTER, DIMENSION(:) :: cond_regions => NULL()
  TYPE(gs_region_info) :: region_info
  TYPE(oft_seam), POINTER :: coil_stitch => NULL() !< Needs docs
  TYPE(oft_map), POINTER :: coil_map => NULL() !< Needs docs
  CLASS(oft_vector), POINTER :: psi => NULL() !<
  CLASS(oft_vector), POINTER :: chi => NULL() !<
  CLASS(oft_vector), POINTER :: u_hom => NULL() !<
  CLASS(oft_vector), POINTER :: coil_vec => NULL() !< Needs docs
  CLASS(oft_vector), POINTER :: aug_vec => NULL() !< Needs docs
  CLASS(oft_vector_ptr), POINTER, DIMENSION(:) :: psi_coil => NULL()
  ! CLASS(oft_vector_ptr), POINTER, DIMENSION(:) :: psi_cond => NULL()
  CLASS(oft_vector), POINTER :: psi_dt => NULL() !<
  CLASS(oft_matrix), POINTER :: dels => NULL()
  CLASS(oft_matrix), POINTER :: dels_dt => NULL()
  CLASS(oft_matrix), POINTER :: dels_full => NULL()
  CLASS(oft_matrix), POINTER :: mrop => NULL()
  CLASS(oft_matrix), POINTER :: mop => NULL()
=======
  INTEGER(i4), POINTER, DIMENSION(:) :: lim_con => NULL() !< Limiter contour list (contains all limiters)
  INTEGER(i4), POINTER, DIMENSION(:) :: lim_ptr => NULL() !< Pointer to start of each 
  REAL(r8), POINTER, DIMENSION(:) :: cond_weights => NULL() !< Needs docs
  REAL(r8), POINTER, DIMENSION(:) :: coil_reg_targets => NULL() !< Targets for coil regularization terms
  REAL(r8), POINTER, DIMENSION(:) :: coil_currs => NULL() !< Coil currents
  REAL(r8), POINTER, DIMENSION(:) :: coil_vcont => NULL() !< Virtual VSC definition as weighted sum of other coils
  REAL(r8), POINTER, DIMENSION(:,:) :: rlimiter_nds => NULL() !< Location of limiter nodes
  REAL(r8), POINTER, DIMENSION(:,:) :: limiter_pts => NULL() !< Location of non-node limiter points
  REAL(r8), POINTER, DIMENSION(:,:) :: bc_lmat => NULL() !< First part of free-boundary BC matrix
  REAL(r8), POINTER, DIMENSION(:,:) :: bc_bmat => NULL() !< Second part of free-boundary BC matrix
  REAL(r8), POINTER, DIMENSION(:,:) :: isoflux_targets => NULL() !< Isoflux target locations
  REAL(r8), POINTER, DIMENSION(:,:) :: saddle_targets => NULL() !< Saddle target locations
  REAL(r8), POINTER, DIMENSION(:,:) :: flux_targets => NULL() !< Flux target locations and values
  REAL(r8), POINTER, DIMENSION(:,:) :: coil_reg_mat => NULL() !< Coil regularization terms
  REAL(r8), POINTER, DIMENSION(:,:) :: coil_bounds => NULL() !< Coil current bounds
  REAL(r8), POINTER, DIMENSION(:,:) :: coil_nturns => NULL() !< Number of turns for each coil in each region
  REAL(r8), POINTER, DIMENSION(:,:) :: Lcoils => NULL() !< Coil mutual inductance matrix
  LOGICAL :: free = .FALSE. !< Computing free-boundary equilibrium?
  LOGICAL :: compute_chi = .FALSE. !< Compute toroidal field potential?
  LOGICAL :: plot_step = .TRUE. !< Save solver steps for plotting
  LOGICAL :: plot_final = .TRUE. !< Save solver result for plotting
  LOGICAL :: diverted = .FALSE. !< Equilibrium is diverted?
  LOGICAL :: has_plasma = .TRUE. !< Solve with plasma? (otherwise vacuum)
  LOGICAL :: full_domain = .FALSE. !< Solve across full domain (for Solov'ev test cases)
  LOGICAL :: save_visit = .TRUE. !< Save information for plotting?
  CHARACTER(LEN=OFT_PATH_SLEN) :: coil_file = 'none' !< File containing coil definitions
  CHARACTER(LEN=OFT_PATH_SLEN) :: limiter_file = 'none' !< File non-node limiter points
  TYPE(xdmf_plot_file) :: xdmf !< XDMF plotting object
  TYPE(oft_lusolver) :: lu_solver !< \f$ \frac{1}{R} \Delta^* \f$ inverse solver
  TYPE(oft_lusolver) :: lu_solver_dt !< LHS inverse solver with time dependence
  TYPE(axi_coil_set), POINTER, DIMENSION(:) :: coils_ext => NULL() !< External coil definitions
  TYPE(coil_region), POINTER, DIMENSION(:) :: coil_regions => NULL() !< Meshed coil regions
  TYPE(cond_region), POINTER, DIMENSION(:) :: cond_regions => NULL() !< Meshed conducting regions
  TYPE(gs_region_info) :: region_info !< Region information for non-continuous conductors
  CLASS(oft_vector), POINTER :: psi => NULL() !< Current \f$ \psi \f$ solution
  CLASS(oft_vector), POINTER :: chi => NULL() !< Toroidal field potential (if computed)
  CLASS(oft_vector_ptr), POINTER, DIMENSION(:) :: psi_coil => NULL() !< \f$ \psi \f$ for each coil
  CLASS(oft_vector), POINTER :: psi_dt => NULL() !< Time-dependent contribution to \f$ \psi \f$ from eddy currents
  CLASS(oft_matrix), POINTER :: dels => NULL() !< \f$ \frac{1}{R} \Delta^* \f$ matrix
  CLASS(oft_matrix), POINTER :: dels_dt => NULL() !< LHS matrix with time dependence
  CLASS(oft_matrix), POINTER :: dels_full => NULL() !< \f$ \frac{1}{R} \Delta^* \f$ matrix with no BC
  CLASS(oft_matrix), POINTER :: mrop => NULL() !< 1/R-scaled Lagrange FE mass matrix
  CLASS(oft_matrix), POINTER :: mop => NULL() !< Lagrange FE mass matrix
>>>>>>> 5c90f987
  CLASS(flux_func), POINTER :: I => NULL() !< F*F' flux function
  CLASS(flux_func), POINTER :: P => NULL() !< Pressure flux function
  CLASS(flux_func), POINTER :: eta => NULL() !< Resistivity flux function
  CLASS(flux_func), POINTER :: I_NI => NULL() !< Non-inductive F*F' flux function
  CLASS(oft_bmesh), POINTER :: mesh => NULL() !< Mesh
  CLASS(oft_scalar_bfem), POINTER :: fe_rep => NULL() !< Lagrange FE representation
  TYPE(oft_ml_fem_type), POINTER :: ML_fe_rep => NULL() !< Multi-level Lagrange FE representation (only top level used)
  TYPE(oft_blag_zerob), POINTER :: zerob_bc => NULL() !< BC object for zeroing boundary nodes
  TYPE(oft_blag_zerogrnd), POINTER :: zerogrnd_bc => NULL() !< BC object for zeroing grounding node(s)
  TYPE(oft_gs_zerob), POINTER :: gs_zerob_bc => NULL() !< BC object for zeroing nodes outside plasma region
#ifdef OFT_TOKAMAKER_LEGACY
  PROCEDURE(region_eta_set), NOPASS, POINTER :: set_eta => NULL() !< Needs docs
#endif
CONTAINS
  !> Setup G-S object from FE representation
  PROCEDURE :: setup => gs_setup
  !> Build operators and allocate storage
  PROCEDURE :: init => gs_init
  !> Initialize \f$ \psi \f$ using simple definition
  PROCEDURE :: init_psi => gs_init_psi
#ifdef OFT_TOKAMAKER_LEGACY
  !> Needs docs
  PROCEDURE :: load_coils => gs_load_coils
#endif
  !> Load non-node limiter points
  PROCEDURE :: load_limiters => gs_load_limiters
  !> Solve nonlinear G-S system
  PROCEDURE :: solve => gs_solve
  !> Solve linearized version of G-S system (fixed RHS)
  PROCEDURE :: lin_solve => gs_lin_solve
  !> Solve vacuum field for given \f$ J_{\phi} \f$
  PROCEDURE :: vac_solve => gs_vac_solve
  !> Compute toroidal field potential
  PROCEDURE :: get_chi => gs_get_chi
  !> Compute approximate toroidal current as \f$ \int \Delta^* \psi dA \f$
  PROCEDURE :: itor => gs_itor
  !> Destory G-S object
  PROCEDURE :: delete => gs_destroy
END TYPE gs_eq
!------------------------------------------------------------------------------
!> Interpolate G-S profiles at a specific point in space
!------------------------------------------------------------------------------
type, extends(bfem_interp) :: gs_prof_interp
  INTEGER(i4) :: mode = 0 !< Needs docs
  class(gs_eq), pointer :: gs => NULL() !< Field for interpolation
  type(oft_lag_brinterp), pointer :: psi_eval => NULL() !< Needs docs
  type(oft_lag_bginterp), pointer :: psi_geval => NULL() !< Needs docs
contains
  !> Needs docs
  procedure :: setup => gs_prof_interp_setup
  !> Needs docs
  procedure :: delete => gs_prof_interp_delete
  !> Evaluate field
  procedure :: interp => gs_prof_interp_apply
end type gs_prof_interp
!------------------------------------------------------------------------------
!> Interpolate magnetic field for a G-S solution
!------------------------------------------------------------------------------
type, extends(gs_prof_interp) :: gs_b_interp
contains
  !> Evaluate magnetic field
  procedure :: interp => gs_b_interp_apply
end type gs_b_interp
!------------------------------------------------------------------------------
!> Need docs
!------------------------------------------------------------------------------
type, extends(cylinv_interp) :: gsinv_interp
  LOGICAL :: compute_geom = .FALSE. !< Needs docs
  real(8), pointer, dimension(:) :: uvals => NULL() !< Needs docs
  class(oft_vector), pointer :: u => NULL() !< Field for interpolation
  class(oft_scalar_bfem), pointer :: lag_rep => NULL() !< Lagrange FE representation
contains
  !> Needs docs
  procedure :: setup => gsinv_setup
  !> Evaluate field
  procedure :: interp => gsinv_apply
  !> Needs docs
  procedure :: delete => gsinv_destroy
end type gsinv_interp
!---
abstract interface
  !------------------------------------------------------------------------------
  !> Needs Docs
  !------------------------------------------------------------------------------
  function flux_func_eval(self,psi) result(b)
    import flux_func, r8
    class(flux_func), intent(inout) :: self
    real(r8), intent(in) :: psi
    real(r8) :: b
  end function flux_func_eval
  !------------------------------------------------------------------------------
  !> Needs Docs
  !------------------------------------------------------------------------------
  subroutine flux_func_update(self,gseq)
    import flux_func, gs_eq
    class(flux_func), intent(inout) :: self
    class(gs_eq), intent(inout) :: gseq
  end subroutine flux_func_update
  !------------------------------------------------------------------------------
  !> Needs Docs
  !------------------------------------------------------------------------------
  function flux_cofs_set(self,c) result(ierr)
    import flux_func, r8, i4
    class(flux_func), intent(inout) :: self
    real(r8), intent(in) :: c(:)
    integer(i4) :: ierr
  end function flux_cofs_set
  !------------------------------------------------------------------------------
  !> Needs Docs
  !------------------------------------------------------------------------------
  subroutine flux_cofs_get(self,c)
    import flux_func, r8
    class(flux_func), intent(inout) :: self
    real(r8), intent(out) :: c(:)
  end subroutine flux_cofs_get
#ifdef OFT_TOKAMAKER_LEGACY
  !------------------------------------------------------------------------------
  !> Needs Docs
  !------------------------------------------------------------------------------
  function region_eta_set(rc,id) result(eta)
    import r8, i4
    real(8), intent(in) :: rc(2)
    integer(4), intent(in) :: id
    real(8) :: eta
  end function region_eta_set
#endif
end interface
real(r8), PARAMETER :: gs_epsilon = 1.d-12 !< Epsilon used for radial coordinate
!
integer(i4) :: cell_active = 0
real(r8) :: pt_con_active(2) = [0.d0,0.d0]
real(r8) :: vec_con_active(2) = [0.d0,0.d0]
real(r8) :: psi_target_active = 0.d0
real(r8) :: qp_int_tol = 1.d-12
type(oft_lag_brinterp), pointer :: psi_eval_active => NULL()
type(oft_lag_bginterp), pointer :: psi_geval_active => NULL()
type(oft_lag_bg2interp), pointer :: psi_g2eval_active => NULL()
!$omp threadprivate(cell_active,pt_con_active,vec_con_active,psi_target_active)
!$omp threadprivate(psi_eval_active,psi_geval_active,psi_g2eval_active)
contains
!
function dummy_fpp(self,psi) result(b)
class(flux_func), intent(inout) :: self
real(r8), intent(in) :: psi
real(r8) :: b
b=0.d0
end function dummy_fpp
!------------------------------------------------------------------------------
!> Needs Docs
!------------------------------------------------------------------------------
subroutine gs_setup(self,ML_lag_2d)
class(gs_eq), intent(inout) :: self !< G-S object
class(oft_ml_fem_type), target, intent(inout) :: ML_lag_2d
SELECT TYPE(this=>ML_lag_2d%current_level)
  CLASS IS(oft_scalar_bfem)
    self%ML_fe_rep=>ML_lag_2d
    self%fe_rep=>this
  CLASS DEFAULT
    CALL oft_abort("Invalid FE space","gs_setup",__FILE__)
END SELECT
self%mesh=>self%fe_rep%mesh
ALLOCATE(self%zerob_bc)
self%zerob_bc%ML_lag_rep=>self%ML_fe_rep
ALLOCATE(self%zerogrnd_bc)
self%zerogrnd_bc%ML_lag_rep=>self%ML_fe_rep
end subroutine gs_setup
#ifdef OFT_TOKAMAKER_LEGACY
!------------------------------------------------------------------------------
!> Needs Docs
!------------------------------------------------------------------------------
subroutine gs_load_coils(self,ignore_inmesh)
class(gs_eq), intent(inout) :: self !< G-S object
logical, optional, intent(in) :: ignore_inmesh
!---XML solver fields
integer(i4) :: nread
TYPE(xml_node), POINTER :: doc,group_node,coil_set,coil,tmaker_group
TYPE(xml_nodelist) :: coil_sets,coils
!---
INTEGER(i4) :: i,j,ierr,cell
REAL(r8) :: f(3)
REAL(r8), PARAMETER :: tol=1.d-8
LOGICAL :: check_inmesh
check_inmesh=.TRUE.
IF(PRESENT(ignore_inmesh))check_inmesh=.NOT.ignore_inmesh
IF(TRIM(self%coil_file)=='none')RETURN
WRITE(*,*)
WRITE(*,'(2A)')oft_indent,'Loading external coils:'
CALL oft_increase_indent
WRITE(*,'(3A)')oft_indent,'coil_file = ',TRIM(self%coil_file)
doc=>xml_parseFile(TRIM(self%coil_file),iostat=ierr)
CALL xml_get_element(doc,"tokamaker",tmaker_group,ierr)
CALL xml_get_element(tmaker_group,"coils",group_node,ierr)
!---Count coil sets
CALL xml_get_element(group_node,"coil_set",coil_sets,ierr)
self%ncoils_ext=coil_sets%n
ALLOCATE(self%coils_ext(self%ncoils_ext))
!---Setup coil sets
DO i=1,self%ncoils_ext
  coil_set=>coil_sets%nodes(i)%this
  !---
  CALL xml_extractDataAttribute(coil_set,"current",self%coils_ext(i)%curr,iostat=ierr)
  !---
  CALL xml_get_element(coil_set,"coil",coil_sets,ierr)
  self%coils_ext(i)%ncoils=coils%n
  ALLOCATE(self%coils_ext(i)%pt(2,self%coils_ext(i)%ncoils))
  ALLOCATE(self%coils_ext(i)%scale(self%coils_ext(i)%ncoils))
  self%coils_ext(i)%scale=1.d0
  DO j=1,self%coils_ext(i)%ncoils
    coil=>coils%nodes(j)%this
    CALL xml_extractDataContent(coil,self%coils_ext(i)%pt(:,j),num=nread,iostat=ierr)
    cell=0
    CALL bmesh_findcell(self%fe_rep%mesh,cell,self%coils_ext(i)%pt(:,j),f)
    IF((MAXVAL(f)<1.d0+tol).AND.(MINVAL(f)>-tol).AND.check_inmesh)THEN
      WRITE(*,*)'BAD COIL Found: ',i,self%coils_ext(i)%pt(:,j)
      CALL oft_abort('External coil in mesh','gs_load_coils',__FILE__)
    END IF
    !---Get polarity
    IF(xml_hasAttribute(coil,"scale"))CALL xml_extractDataAttribute(coil,"scale",self%coils_ext(i)%scale(j),num=nread,iostat=ierr)
  END DO
  IF(ASSOCIATED(coils%nodes))DEALLOCATE(coils%nodes)
END DO
IF(ASSOCIATED(coil_sets%nodes))DEALLOCATE(coil_sets%nodes)
!---
IF(oft_debug_print(2))THEN
  WRITE(*,*)
  WRITE(*,'(2A)')oft_indent,'Coils set definitions'
  WRITE(*,'(2A)')oft_indent,'========================='
  WRITE(*,'(2A,I4,A)')oft_indent,'Found ',self%ncoils_ext,' coil sets'
  CALL oft_increase_indent
  DO i=1,self%ncoils_ext
    WRITE(*,'(2A,ES11.3)')oft_indent,'Current [A] : ',self%coils_ext(i)%curr
    CALL oft_increase_indent
    DO j=1,self%coils_ext(i)%ncoils
      WRITE(*,'(2A,2ES11.3)')oft_indent,'Position  : ',self%coils_ext(i)%pt(:,j)
    END DO
    CALL oft_decrease_indent
    WRITE(*,*)
  END DO
  CALL oft_decrease_indent
  WRITE(*,'(2A)')oft_indent,'========================='
  WRITE(*,*)
ELSE
  WRITE(*,'(2A,I4,A)')oft_indent,'Found ',self%ncoils_ext,' coil sets'
END IF
!---Normalize currents
DO i=1,self%ncoils_ext
  self%coils_ext(i)%curr=self%coils_ext(i)%curr*mu0
END DO
CALL oft_decrease_indent
CALL gs_load_regions(self)
end subroutine gs_load_coils
!------------------------------------------------------------------------------
!> Needs Docs
!------------------------------------------------------------------------------
subroutine gs_load_regions(self)
class(gs_eq), intent(inout) :: self !< G-S object
!---XML solver fields
integer(4) :: nread
TYPE(xml_node), POINTER :: doc,region,field,tmaker_group
TYPE(xml_nodelist) :: regions,fields
!---
INTEGER(4) :: i,j,ierr,id,nregions,nreg_defs,nfields
INTEGER(4), ALLOCATABLE, DIMENSION(:) :: region_flag,region_map
CHARACTER(LEN=10) :: reg_type
!---
IF(TRIM(self%coil_file)=='none')RETURN
WRITE(*,*)
WRITE(*,'(2A)')oft_indent,'Loading internal coil and wall regions:'
CALL oft_increase_indent
WRITE(*,'(3A)')oft_indent,'coil_file = ',TRIM(self%coil_file)
doc=>xml_parseFile(TRIM(self%coil_file),iostat=ierr)
CALL xml_get_element(doc,"tokamaker",tmaker_group,ierr)
!---Count coil regions
CALL xml_get_element(tmaker_group,"region",regions,ierr)
nreg_defs=regions%n
nregions=MAXVAL(self%fe_rep%mesh%reg)
ALLOCATE(region_map(nreg_defs),region_flag(nreg_defs))
region_flag=0
region_map=0
!---
self%ncoil_regs=0
self%ncond_regs=0
DO i=1,nreg_defs
  region=>regions%nodes(i)%this
  CALL xml_extractDataAttribute(region,"id",id,num=nread,iostat=ierr)
  CALL xml_extractDataAttribute(region,"type",reg_type,iostat=ierr)
  IF(id<=0.OR.id>nregions)CALL oft_abort("Invalid region ID.","gs_load_regions",__FILE__)
  region_map(i)=id
  SELECT CASE(TRIM(reg_type))
    CASE("plasma")
      region_flag(i)=1
    CASE("wall")
      region_flag(i)=2
      self%ncond_regs=self%ncond_regs+1
    CASE("coil")
      region_flag(i)=3
      self%ncoil_regs=self%ncoil_regs+1
    CASE DEFAULT
      CALL oft_abort("Unknown region type.","gs_load_regions",__FILE__)
  END SELECT
END DO
!
ALLOCATE(self%cond_regions(self%ncond_regs))
ALLOCATE(self%coil_regions(self%ncoil_regs))
self%ncond_regs=0
self%ncoil_regs=0
!---Setup coil sets
DO i=1,nreg_defs
  region=>regions%nodes(i)%this
  SELECT CASE(region_flag(i))
    CASE(2)
      self%ncond_regs=self%ncond_regs+1
      self%cond_regions(self%ncond_regs)%id=region_map(i)
      !---
      CALL xml_get_element(region,"neigs",field,ierr)
      IF(ierr==0)THEN
        CALL xml_extractDataContent(field,self%cond_regions(self%ncond_regs)%neigs, &
             num=nread,iostat=ierr)
      END IF
      !---
      CALL xml_get_element(region,"eta",field,ierr)
      IF(ierr==0)THEN
        CALL xml_extractDataContent(field,self%cond_regions(self%ncond_regs)%eta, &
             num=nread,iostat=ierr)
      END IF
      !---
      IF(self%cond_regions(self%ncond_regs)%neigs>0)THEN
        ALLOCATE(self%cond_regions(self%ncond_regs)%fixed(self%cond_regions(self%ncond_regs)%neigs))
        self%cond_regions(self%ncond_regs)%fixed=.FALSE.
        CALL xml_get_element(region,"fixed",field,ierr)
        IF(ierr==0)THEN
          CALL xml_extractDataContent(field,self%cond_regions(self%ncond_regs)%fixed, &
               num=nread,iostat=ierr)
        END IF
        !
        ALLOCATE(self%cond_regions(self%ncond_regs)%weights(self%cond_regions(self%ncond_regs)%neigs))
        self%cond_regions(self%ncond_regs)%weights=1.d-5
        CALL xml_get_element(region,"weights",field,ierr)
        IF(ierr==0)THEN
          CALL xml_extractDataContent(field,self%cond_regions(self%ncond_regs)%weights, &
               num=nread,iostat=ierr)
        END IF
        !
        ALLOCATE(self%cond_regions(self%ncond_regs)%mtype(self%cond_regions(self%ncond_regs)%neigs))
        self%cond_regions(self%ncond_regs)%mtype=1
        CALL xml_get_element(region,"mtype",field,ierr)
        IF(ierr==0)THEN
          CALL xml_extractDataContent(field,self%cond_regions(self%ncond_regs)%mtype, &
               num=nread,iostat=ierr)
        END IF
        !
        ALLOCATE(self%cond_regions(self%ncond_regs)%mind(self%cond_regions(self%ncond_regs)%neigs))
        self%cond_regions(self%ncond_regs)%mind=[(j,j=1,self%cond_regions(self%ncond_regs)%neigs)]
        CALL xml_get_element(region,"mind",field,ierr)
        IF(ierr==0)THEN
          CALL xml_extractDataContent(field,self%cond_regions(self%ncond_regs)%mind, &
               num=nread,iostat=ierr)
        END IF
        !
        CALL xml_get_element(region,"pair",field,ierr)
        IF(ierr==0)THEN
          CALL xml_extractDataContent(field,self%cond_regions(self%ncond_regs)%pair, &
               num=nread,iostat=ierr)
        END IF
        !
        ALLOCATE(self%cond_regions(self%ncond_regs)%fit_scales(self%cond_regions(self%ncond_regs)%neigs))
        self%cond_regions(self%ncond_regs)%fit_scales = ABS(1.d0/self%cond_regions(self%ncond_regs)%weights)
        CALL xml_get_element(region,"fit_scales",field,ierr)
        IF(ierr==0)THEN
          CALL xml_extractDataContent(field,self%cond_regions(self%ncond_regs)%fit_scales, &
               num=nread,iostat=ierr)
        END IF
      END IF
      !---
      CALL xml_get_element(region,"continuous",field,ierr)
      IF(ierr==0)THEN
        CALL xml_extractDataContent(field,self%cond_regions(self%ncond_regs)%continuous, &
             num=nread,iostat=ierr)
        IF(.NOT.self%cond_regions(self%ncond_regs)%continuous)THEN
          CALL xml_get_element(region,"extent",field,ierr)
          IF(ierr==0)THEN
            CALL xml_extractDataContent(field,self%cond_regions(self%ncond_regs)%extent, &
                 num=nread,iostat=ierr)
          ELSE
            CALL oft_abort("No extents for non-continuous region","gs_load_regions",__FILE__)
          END IF
          !---Get toroidal coverage
          CALL xml_get_element(region,"coverage",field,ierr)
          IF(ierr==0)THEN
            CALL xml_extractDataContent(field,self%cond_regions(self%ncond_regs)%coverage, &
                 num=nread,iostat=ierr)
          END IF
        END IF
      END IF
    CASE(3)
      self%ncoil_regs=self%ncoil_regs+1
      self%coil_regions(self%ncoil_regs)%id=region_map(i)
  END SELECT
END DO
IF(ASSOCIATED(regions%nodes))DEALLOCATE(regions%nodes)
!---
WRITE(*,'(2A,I4,A)')oft_indent,'Found ',self%ncond_regs,' conducting regions'
WRITE(*,'(2A,I4,A)')oft_indent,'Found ',self%ncoil_regs,' coil regions'
WRITE(*,*)
CALL oft_decrease_indent
end subroutine gs_load_regions
#endif
!------------------------------------------------------------------------------
!> Needs Docs
!------------------------------------------------------------------------------
subroutine gs_load_limiters(self)
class(gs_eq), intent(inout) :: self !< G-S object
!---
INTEGER(4) :: i,io_unit,iostat
IF(TRIM(self%limiter_file)=='none')RETURN
IF(oft_debug_print(1))WRITE(*,'(2A,I4,A)')oft_indent,'Loading limiters'
OPEN(NEWUNIT=io_unit,FILE=TRIM(self%limiter_file))
READ(io_unit,*)self%nlimiter_pts
ALLOCATE(self%limiter_pts(2,self%nlimiter_pts))
DO i=1,self%nlimiter_pts
  READ(io_unit,*,IOSTAT=iostat)self%limiter_pts(:,i)
  IF(iostat<0)CALL oft_abort('EOF reached while reading limiter points', &
    'gs_load_limiters',__FILE__)
END DO
CLOSE(io_unit)
!---
IF(oft_debug_print(1))WRITE(*,'(2A,2X,I4,A)')oft_indent,'Found ', &
  self%nlimiter_pts,' limiter points'
end subroutine gs_load_limiters
!------------------------------------------------------------------------------
!> Needs Docs
!------------------------------------------------------------------------------
subroutine gs_setup_walls(self,skip_load,make_plot)
class(gs_eq), intent(inout) :: self !< G-S object
logical, optional, intent(in) :: skip_load,make_plot
INTEGER(4) :: i,j,k,l,m,nphi_3d,cell
INTEGER(4), ALLOCATABLE :: eflag(:),j_lag(:),emark(:,:),pmark(:)
REAL(8) :: f(3),rcenter(2),vol,gop(3,3),pt(3)
REAL(8), ALLOCATABLE :: eigs(:)
LOGICAL :: file_exists,do_load,do_plot
CHARACTER(LEN=2) :: num_str,num_str2
CLASS(oft_bmesh), POINTER :: smesh
do_load=.TRUE.
do_plot=.TRUE.
IF(PRESENT(skip_load))do_load=skip_load
IF(PRESENT(make_plot))do_plot=make_plot
!---
IF(oft_debug_print(2))THEN
  WRITE(*,'(2A)')oft_indent,'Setup internal regions:'
  CALL oft_increase_indent
END IF
!---
smesh=>self%fe_rep%mesh
ALLOCATE(pmark(smesh%np))
pmark=0
DO i=1,smesh%np
  IF(smesh%bp(i))CYCLE
  pmark(i)=smesh%reg(smesh%lpc(smesh%kpc(i)))
  DO j=smesh%kpc(i),smesh%kpc(i+1)-1
    IF(pmark(i)/=smesh%reg(smesh%lpc(j)))THEN
      pmark(i)=-1
      EXIT
    END IF
  END DO
END DO
!---
DO i=1,self%ncoil_regs
  self%coil_regions(i)%nc=0
  DO j=1,smesh%nc
    IF(smesh%reg(j)==self%coil_regions(i)%id)self%coil_regions(i)%nc=self%coil_regions(i)%nc+1
  END DO
  IF(self%coil_regions(i)%nc==0)CYCLE
  ALLOCATE(self%coil_regions(i)%lc(self%coil_regions(i)%nc))
  self%coil_regions(i)%nc=0
  self%coil_regions(i)%lc=0
  self%coil_regions(i)%area=0.d0
  f=1.d0/3.d0
  DO j=1,smesh%nc
    IF(smesh%reg(j)==self%coil_regions(i)%id)THEN
      self%coil_regions(i)%nc=self%coil_regions(i)%nc+1
      self%coil_regions(i)%lc(self%coil_regions(i)%nc)=j
      CALL smesh%jacobian(j,f,gop,vol)
      self%coil_regions(i)%area=self%coil_regions(i)%area+vol
    END IF
  END DO
END DO
!---
IF(do_load.AND.hdf5_field_exist('wall_eig.rst', 'ngrid_3d'))THEN
  CALL hdf5_read(vol,'wall_eig.rst','ngrid_3d')
  nphi_3d=INT(vol,4)
ELSE
  nphi_3d=0
END IF
self%ncond_eigs=0
DO i=1,self%ncond_regs
  !---
  self%cond_regions(i)%nc=0
  DO j=1,smesh%nc
    IF(smesh%reg(j)==self%cond_regions(i)%id)self%cond_regions(i)%nc=self%cond_regions(i)%nc+1
  END DO
  IF(self%cond_regions(i)%nc==0)CYCLE
#ifdef OFT_TOKAMAKER_LEGACY
  IF(MOD(self%cond_regions(i)%nc,4)/=0.OR.(self%cond_regions(i)%neigs==0))THEN
    self%cond_regions(i)%nc_quad=self%cond_regions(i)%nc
    ALLOCATE(self%cond_regions(i)%lc(1,self%cond_regions(i)%nc_quad))
    ALLOCATE(self%cond_regions(i)%cond_vals(self%cond_regions(i)%nc_quad,self%cond_regions(i)%neigs))
    ALLOCATE(self%cond_regions(i)%cond_curr(self%cond_regions(i)%nc_quad-1,self%cond_regions(i)%neigs))
    ALLOCATE(self%cond_regions(i)%rc(2,self%cond_regions(i)%nc_quad))
    self%cond_regions(i)%nc=0
    self%cond_regions(i)%lc=0
    self%cond_regions(i)%cond_curr=0.d0
    self%cond_regions(i)%cond_vals=0.d0
    self%cond_regions(i)%rc=0.d0
    DO j=1,smesh%nc
      IF(smesh%reg(j)==self%cond_regions(i)%id)THEN
        self%cond_regions(i)%nc=self%cond_regions(i)%nc+1
        self%cond_regions(i)%lc(1,self%cond_regions(i)%nc)=j
        self%cond_regions(i)%rc(:,self%cond_regions(i)%nc)= &
          (smesh%r(1:2,smesh%lc(1,j)) + smesh%r(1:2,smesh%lc(2,j)) &
          + smesh%r(1:2,smesh%lc(3,j)))/3.d0
      END IF
    END DO
    CYCLE
  END IF
  !CALL oft_abort('BAD COND region','gs_setup_walls',__FILE__)
  self%cond_regions(i)%nc_quad=self%cond_regions(i)%nc/4
  !---
  ALLOCATE(self%cond_regions(i)%lc(4,self%cond_regions(i)%nc_quad))
  ALLOCATE(self%cond_regions(i)%cond_vals(self%cond_regions(i)%nc_quad,self%cond_regions(i)%neigs))
  ALLOCATE(self%cond_regions(i)%cond_curr(self%cond_regions(i)%nc_quad-1,self%cond_regions(i)%neigs))
  ALLOCATE(self%cond_regions(i)%rc(2,self%cond_regions(i)%nc_quad))
  self%cond_regions(i)%nc=0
  self%cond_regions(i)%lc=0
  self%cond_regions(i)%cond_curr=0.d0
  self%cond_regions(i)%cond_vals=0.d0
  f=1.d0/3.d0
  k=0
  DO j=1,smesh%np
    IF(pmark(j)==self%cond_regions(i)%id)THEN
      k=k+1
      self%cond_regions(i)%rc(:,k) = smesh%r(1:2,j)
      ! WRITE(*,*)j
      IF(smesh%kpc(j+1)-smesh%kpc(j)>4)THEN
        WRITE(*,*)j,pmark(j),smesh%kpc(j+1)-smesh%kpc(j)
        DO l=smesh%kpc(j),smesh%kpc(j+1)-1
          WRITE(*,*)smesh%lpc(l),smesh%reg(smesh%lpc(l))
        END DO
        CALL oft_abort("Bad conductor","Bad",__FILE__)
      END IF
      DO l=smesh%kpc(j),smesh%kpc(j+1)-1
        self%cond_regions(i)%nc=self%cond_regions(i)%nc+1
        self%cond_regions(i)%lc(MOD(self%cond_regions(i)%nc-1,4)+1,CEILING(self%cond_regions(i)%nc/4.d0))=smesh%lpc(l)
      END DO
    END IF
  END DO
  ! DO j=1,smesh%nc
  !   IF(smesh%reg(j)==self%cond_regions(i)%id)THEN
  !     self%cond_regions(i)%nc=self%cond_regions(i)%nc+1
  !     self%cond_regions(i)%lc(MOD(self%cond_regions(i)%nc-1,4)+1,CEILING(self%cond_regions(i)%nc/4.d0))=j
  !     !---
  !     IF(MOD(self%cond_regions(i)%nc,4)==0)THEN
  !       k=k+1
  !       self%cond_regions(i)%rc(:,k) = smesh%r(1:2,smesh%lc(1,j))
  !     END IF
  !   END IF
  ! END DO
  IF(k/=self%cond_regions(i)%nc_quad)CALL oft_abort('BAD COUNTS!','gs_setup_walls',__FILE__)
  rcenter=SUM(self%cond_regions(i)%rc,DIM=2)/REAL(self%cond_regions(i)%nc_quad,8)
  IF(self%cond_regions(i)%neigs>0.AND.do_load)THEN
    WRITE(num_str,'(I2.2)')i
    INQUIRE(FILE='wall_eig.rst',EXIST=file_exists)
    IF(.NOT.file_exists)CALL oft_abort("No eddy current shape file","gs_setup_walls",__FILE__)
    CALL hdf5_read(self%cond_regions(i)%cond_vals, 'wall_eig.rst', 'eig_'//num_str)
    WRITE(*,*)MINVAL(self%cond_regions(i)%cond_vals)
    WRITE(*,*)MAXVAL(self%cond_regions(i)%cond_vals)
    self%cond_regions(i)%cond_vals=self%cond_regions(i)%cond_vals/4.d0
    !
    IF(nphi_3d>0)THEN
      ALLOCATE(self%cond_regions(i)%corr_3d(3,nphi_3d,smesh%np+smesh%ne,self%cond_regions(i)%neigs))
      self%cond_regions(i)%corr_3d=0.d0
      DO j=1,self%cond_regions(i)%neigs
        WRITE(num_str2,'(I2.2)')j
        IF(hdf5_field_exist('wall_eig.rst', 'rz_corr_r'//num_str//'_'//num_str2))THEN
          CALL hdf5_read(self%cond_regions(i)%corr_3d(1,:,:,j), 'wall_eig.rst', 'rz_corr_r'//num_str//'_'//num_str2)
          CALL hdf5_read(self%cond_regions(i)%corr_3d(2,:,:,j), 'wall_eig.rst', 'rz_corr_t'//num_str//'_'//num_str2)
          CALL hdf5_read(self%cond_regions(i)%corr_3d(3,:,:,j), 'wall_eig.rst', 'rz_corr_z'//num_str//'_'//num_str2)
        END IF
      END DO
    END IF
  END IF
  !---
  DO j=1,self%cond_regions(i)%neigs
    !---Compute poloidal flows
    self%cond_regions(i)%cond_curr(1,j)=self%cond_regions(i)%cond_vals(1,j)
    DO k=2,self%cond_regions(i)%nc_quad-1
      self%cond_regions(i)%cond_curr(k,j)=self%cond_regions(i)%cond_curr(k-1,j) &
      + self%cond_regions(i)%cond_vals(k,j)
    END DO
  END DO
  IF(self%cond_regions(i)%pair<0)THEN
    ALLOCATE(self%cond_regions(i)%eig_map(self%cond_regions(i)%neigs))
    self%cond_regions(i)%eig_map=[(j,j=1,self%cond_regions(i)%neigs)]+self%ncond_eigs
    self%ncond_eigs=self%ncond_eigs+self%cond_regions(i)%neigs
  ELSE
    ALLOCATE(self%cond_regions(i)%pair_signs(self%cond_regions(i)%neigs))
    self%cond_regions(i)%pair_signs = self%cond_regions(i)%weights
  END IF
#endif
  !---
  IF(oft_debug_print(2))THEN
    WRITE(*,'(2A,I8,A)')oft_indent,'Found ',self%cond_regions(i)%nc,' conductor cells'
    WRITE(*,'(2A,2ES11.3)')oft_indent,'Rcenter = ',rcenter
    WRITE(*,*)
  END IF
END DO
ALLOCATE(self%cond_weights(self%ncond_eigs))
self%cond_weights=0.d0
#ifdef OFT_TOKAMAKER_LEGACY
DO i=1,self%ncond_regs
  IF(self%cond_regions(i)%pair>0)THEN
    self%cond_regions(i)%eig_map=>self%cond_regions(self%cond_regions(i)%pair)%eig_map
  END IF
END DO
CALL gs_get_cond_weights(self,self%cond_weights,.FALSE.)
CALL gs_set_cond_weights(self,self%cond_weights,.FALSE.)
#endif
!---Setup limiters
ALLOCATE(eflag(self%fe_rep%ne),j_lag(self%fe_rep%nce))
eflag=0
! DO j=1,self%ncond_regs
!   IF(self%cond_regions(j)%limiter)THEN
!     DO k=1,self%cond_regions(j)%nc_quad
!       DO m=1,4
!         i=self%cond_regions(j)%lc(m,k)
!         CALL self%fe_rep%ncdofs(i,j_lag)
!         DO l=1,self%fe_rep%nce
!           eflag(j_lag(l))=1
!         END DO
!       END DO
!     END DO
!   END IF
! END DO
!---Add nodes on boundary of region 1
ALLOCATE(emark(2,self%fe_rep%ne))
emark=0
DO i=1,smesh%nc
  IF(MAXVAL(ABS(smesh%r(2,smesh%lc(:,i))))>self%lim_zmax)CYCLE
  CALL self%fe_rep%ncdofs(i,j_lag)
  IF(smesh%reg(i)==1)THEN
    emark(1,j_lag)=1
  ELSE
    emark(2,j_lag)=1
  END IF
END DO
DO i=1,self%fe_rep%ne
  IF(emark(1,i)==1.AND.emark(2,i)==1)eflag(i)=1
  IF(emark(1,i)==1.AND.self%fe_rep%be(i))eflag(i)=1
END DO
!---
self%nlimiter_nds=SUM(eflag)
ALLOCATE(self%limiter_nds(self%nlimiter_nds),self%rlimiter_nds(2,self%nlimiter_nds))
self%nlimiter_nds=0
DO i=1,self%fe_rep%ne
  IF(eflag(i)==1)THEN
    self%nlimiter_nds=self%nlimiter_nds+1
    self%limiter_nds(self%nlimiter_nds)=i
  END IF
END DO
!
DO i=1,self%nlimiter_nds
  ! Get position
  cell=self%fe_rep%lec(self%fe_rep%kec(self%limiter_nds(i)))
  CALL self%fe_rep%ncdofs(cell,j_lag)
  DO l=1,self%fe_rep%nce
    IF(j_lag(l)==self%limiter_nds(i))EXIT
  END DO
  IF(l>self%fe_rep%nce)CALL oft_abort("BAD", "gs_setup_walls", __FILE__)
  CALL oft_blag_npos(self%fe_rep,cell,l,f)
  pt=smesh%log2phys(cell,f)
  self%rlimiter_nds(:,i)=pt(1:2)
END DO
DEALLOCATE(eflag,j_lag)
IF(oft_debug_print(2))THEN!.AND.((self%ncoil_regs>0).OR.(self%ncond_regs>0)))THEN
  WRITE(*,'(2A,I8,A)')oft_indent,'Found ',self%nlimiter_nds,' material limiter nodes'
  WRITE(*,*)
END IF
!---Mark non-continuous regions
CALL set_noncontinuous
!---
#ifdef OFT_TOKAMAKER_LEGACY
IF(do_plot)THEN
  ALLOCATE(eigs(smesh%nc))
  ! DO j=1,smesh%nc
  !   eigs(j)=REAL(smesh%reg(j),8)
  ! END DO
  ! CALL smesh%save_cell_scalar(eigs,self%xdmf,'Regions')
  !---
  eigs=0.d0
  DO j=1,self%ncond_regs
    IF(self%cond_regions(j)%neigs>0)THEN
      DO k=1,self%cond_regions(j)%nc_quad
        DO l=1,4
          i=self%cond_regions(j)%lc(l,k)
          eigs(i)=eigs(i) &
          + DOT_PRODUCT(self%cond_regions(j)%weights,self%cond_regions(j)%cond_vals(k,:))
        END DO
      END DO
    END IF
  END DO
  ! CALL smesh%save_cell_scalar(eigs,self%xdmf,'Eig')
  !---
  eigs=0.d0
  DO j=1,self%ncond_regs
    IF(self%cond_regions(j)%neigs>0)THEN
      DO k=1,self%cond_regions(j)%nc_quad-1
        DO l=1,4
          i=self%cond_regions(j)%lc(l,k)
          eigs(i)=eigs(i) + self%cond_regions(j)%cond_curr(k,1)
        END DO
      END DO
    END IF
  END DO
  ! CALL smesh%save_cell_scalar(eigs,self%xdmf,'Curr')
  DEALLOCATE(eigs)
END IF
#endif
IF(oft_debug_print(2))CALL oft_decrease_indent
contains
!
subroutine set_noncontinuous
integer(4) :: i,m,jr,jc
integer(4), allocatable, dimension(:) :: j
self%region_info%nnonaxi=0
DO jr=1,self%ncond_regs
    IF(self%cond_regions(jr)%continuous)CYCLE
    self%region_info%nnonaxi=self%region_info%nnonaxi+1
END DO
ALLOCATE(self%region_info%reg_map(smesh%nreg))
self%region_info%reg_map=0
IF(self%region_info%nnonaxi>0)THEN
  ALLOCATE(self%region_info%node_mark(smesh%nreg,self%fe_rep%ne+1))
  self%region_info%node_mark=0
  allocate(j(self%fe_rep%nce))
  DO i=1,self%fe_rep%mesh%nc
      call self%fe_rep%ncdofs(i,j)
      DO jc=1,self%fe_rep%nce
          IF(self%region_info%node_mark(smesh%reg(i),j(jc))/=0)CYCLE
          self%region_info%node_mark(smesh%reg(i),self%fe_rep%ne+1)=self%region_info%node_mark(smesh%reg(i),self%fe_rep%ne+1)+1
          self%region_info%node_mark(smesh%reg(i),j(jc))=self%region_info%node_mark(smesh%reg(i),self%fe_rep%ne+1)
      END DO
  END DO
  deallocate(j)
  ALLOCATE(self%region_info%noaxi_nodes(self%region_info%nnonaxi))
  self%region_info%block_max=0
  m=0
  DO jr=1,self%ncond_regs
      IF(self%cond_regions(jr)%continuous)CYCLE
      i=self%cond_regions(jr)%id
      m=m+1
      self%region_info%reg_map(i)=m
      self%region_info%noaxi_nodes(m)%n=self%region_info%node_mark(i,self%fe_rep%ne+1)
      ALLOCATE(self%region_info%noaxi_nodes(m)%v(self%region_info%noaxi_nodes(m)%n))
      self%region_info%noaxi_nodes(m)%v=0
      DO jc=1,self%fe_rep%ne
          IF(self%region_info%node_mark(i,jc)>0)self%region_info%noaxi_nodes(m)%v(self%region_info%node_mark(i,jc)) = jc
      END DO
      self%region_info%block_max=MAX(self%region_info%block_max,self%region_info%noaxi_nodes(m)%n)
  END DO
END IF
end subroutine set_noncontinuous
end subroutine gs_setup_walls
!------------------------------------------------------------------------------
!> Initialize Grad-Shafranov object by computing operators and allocating storage
!------------------------------------------------------------------------------
subroutine gs_init(self)
class(gs_eq), intent(inout) :: self !< G-S object
type(oft_native_cg_eigsolver) :: eigsolver
class(oft_vector), pointer :: tmp_vec,tmp_vec2
integer(4), pointer, dimension(:) :: cdofs
real(r8), pointer, dimension(:) :: psi_vals
type(oft_lag_brinterp) :: psi_eval 
integer(4) :: i,j,k,mind,nCon,ierr
integer(4), allocatable :: cells(:)
real(r8) :: itor,curr,f(3),goptmp(3,4),pol_val(1),v,pt(2),theta
real(r8), allocatable :: err_mat(:,:),rhs(:),err_inv(:,:),currs(:)
character(LEN=3) :: coil_tag
character(LEN=2) :: cond_tag,eig_tag
type(seam_list), pointer, dimension(:) :: stitch_tmp
type(map_list), pointer, dimension(:) :: map_tmp
CLASS(oft_bmesh), POINTER :: smesh
smesh=>self%fe_rep%mesh
!---Get Vector
call self%fe_rep%vec_create(self%psi)
call self%psi%set(0.d0)
call self%fe_rep%vec_create(self%chi)
call self%chi%set(0.d0)
self%rmax=-1.d0 !MAXVAL(smesh%r(1,:))
DO i=1,smesh%nc
  IF(smesh%reg(i)/=1)CYCLE
  DO j=1,3
    self%rmax=MAX(self%rmax,smesh%r(1,smesh%lc(j,i)))
  END DO
END DO
!---Build operators
IF(.NOT.ASSOCIATED(self%dels))THEN
  IF(self%free)THEN
    CALL compute_bcmat(self)
    CALL build_dels(self%dels,self,"free")
  ELSE
    CALL build_dels(self%dels,self,"zerob")
  END IF
END IF
IF(.NOT.ASSOCIATED(self%mrop))CALL build_mrop(self%fe_rep,self%mrop,"none")
IF(.NOT.ASSOCIATED(self%mop))CALL oft_blag_getmop(self%fe_rep,self%mop,"none")
!---Setup boundary conditions
ALLOCATE(self%gs_zerob_bc)
self%gs_zerob_bc%fe_rep=>self%fe_rep
ALLOCATE(self%gs_zerob_bc%node_flag(self%fe_rep%ne),cdofs(self%fe_rep%nce))
IF(.NOT.ASSOCIATED(self%saddle_rmask))THEN
  ALLOCATE(self%saddle_rmask(smesh%nreg))
  self%saddle_rmask=.TRUE.
  self%saddle_rmask(1)=.FALSE.
END IF
ALLOCATE(self%saddle_cmask(smesh%nc),self%saddle_pmask(smesh%np))
self%spatial_bounds(:,1)=[1.d99,-1.d99]
self%spatial_bounds(:,2)=[1.d99,-1.d99]
self%gs_zerob_bc%node_flag=self%fe_rep%be
self%saddle_pmask=.TRUE.
self%saddle_cmask=.TRUE.
DO i=1,smesh%nc
  IF(smesh%reg(i)>1)THEN
    CALL self%fe_rep%ncdofs(i,cdofs)
    DO j=1,self%fe_rep%nce
      self%gs_zerob_bc%node_flag(cdofs(j))=.TRUE.
    END DO
    IF(.NOT.self%saddle_rmask(smesh%reg(i)))THEN
      self%saddle_cmask(i)=.FALSE.
      DO j=1,3
        self%saddle_pmask(smesh%lc(j,i))=.FALSE.
      END DO
    END IF
  ELSE
    self%saddle_cmask(i)=.FALSE.
    DO j=1,3
      self%saddle_pmask(smesh%lc(j,i))=.FALSE.
      self%spatial_bounds(1,1)=MIN(self%spatial_bounds(1,1),smesh%r(1,smesh%lc(j,i)))
      self%spatial_bounds(2,1)=MAX(self%spatial_bounds(2,1),smesh%r(1,smesh%lc(j,i)))
      self%spatial_bounds(1,2)=MIN(self%spatial_bounds(1,2),smesh%r(2,smesh%lc(j,i)))
      self%spatial_bounds(2,2)=MAX(self%spatial_bounds(2,2),smesh%r(2,smesh%lc(j,i)))
    END DO
  END IF
END DO
DEALLOCATE(cdofs)
!
DO i=1,smesh%np
  IF(self%saddle_pmask(i))CYCLE
  DO j=smesh%kpc(i),smesh%kpc(i+1)-1
    self%saddle_cmask(smesh%lpc(j))=.FALSE.
  END DO
END DO
self%saddle_pmask=.FALSE.
DO i=1,smesh%nc
  IF(self%saddle_cmask(i))self%saddle_pmask(smesh%lc(:,i))=.TRUE.
END DO
self%saddle_pmask=self%saddle_pmask.OR.smesh%bp
CALL get_limiter
self%lim_area=0.d0
DO i=1,smesh%nc
  IF(smesh%reg(i)==1)self%lim_area=self%lim_area+smesh%ca(i)
END DO
!
NULLIFY(tmp_vec,psi_vals)
call self%psi%new(tmp_vec)
!---Compute coil fields
IF(self%ncoils==0)THEN
  self%ncoils=self%ncoil_regs+self%ncoils_ext
  ALLOCATE(self%coil_nturns(smesh%nreg+self%ncoils_ext,self%ncoils))
  ALLOCATE(self%coil_currs(self%ncoils),self%coil_vcont(self%ncoils))
  self%coil_nturns=0.d0
  self%coil_vcont=0.d0
  self%coil_currs=0.d0
  DO i=1,self%ncoil_regs
    self%coil_nturns(self%coil_regions(i)%id,i)=1.d0
  END DO
  DO i=1,self%ncoils_ext
    self%coil_nturns(smesh%nreg+i,self%ncoil_regs+i)=1.d0
    self%coil_currs(self%ncoil_regs+i)=self%coils_ext(i)%curr
  END DO
ELSE
  DO i=1,self%ncoil_regs
    self%coil_nturns(self%coil_regions(i)%id,:) = &
      self%coil_nturns(self%coil_regions(i)%id,:)/self%coil_regions(i)%area ! Normalize turns by coil area
  END DO
END IF
ALLOCATE(self%psi_coil(self%ncoils),self%Lcoils(self%ncoils+1,self%ncoils+1))
ALLOCATE(self%Rcoils(self%ncoils+1),self%coils_dt(self%ncoils+1),self%coils_volt(self%ncoils+1))
self%Rcoils=-1.d0
self%coils_dt=0.d0
self%coils_volt=0.d0
self%Lcoils=0.d0
DO i=1,self%ncoils
  CALL self%psi%new(self%psi_coil(i)%f)
  CALL gs_coil_source(self,i,tmp_vec)
  CALL self%zerob_bc%apply(tmp_vec)
  CALL gs_vacuum_solve(self,self%psi_coil(i)%f,tmp_vec)
  CALL self%psi_coil(i)%f%get_local(psi_vals)
  WRITE(coil_tag,'(I3.3)')i
  IF(self%save_visit)CALL smesh%save_vertex_scalar(psi_vals,self%xdmf,'Psi_coil'//coil_tag)
END DO
DO i=1,self%ncoils
  DO j=i,self%ncoils
    CALL gs_coil_mutual(self,i,self%psi_coil(j)%f,self%Lcoils(i,j))
    self%Lcoils(i,j)=self%Lcoils(i,j)
    IF(j>i)THEN ! Integral can be slightly different so compute both ways and average
      CALL gs_coil_mutual(self,j,self%psi_coil(i)%f,self%Lcoils(j,i))
      self%Lcoils(j,i)=(self%Lcoils(j,i)+self%Lcoils(i,j))/2.d0
      self%Lcoils(i,j)=self%Lcoils(j,i)
    END IF
  END DO
END DO
#ifdef OFT_TOKAMAKER_LEGACY
! ALLOCATE(self%psi_cond(self%ncond_eigs))
call self%psi%new(tmp_vec2)
DO i=1,self%ncond_regs
  ALLOCATE(self%cond_regions(i)%psi_eig(self%cond_regions(i)%neigs))
  DO j=1,self%cond_regions(i)%neigs
    CALL self%psi%new(self%cond_regions(i)%psi_eig(j)%f)
    CALL gs_cond_source(self,i,j,tmp_vec)
    CALL self%zerob_bc%apply(tmp_vec)
    CALL gs_vacuum_solve(self,self%cond_regions(i)%psi_eig(j)%f,tmp_vec)
    CALL self%cond_regions(i)%psi_eig(j)%f%get_local(psi_vals)
    WRITE(cond_tag,'(I2.2)')i
    WRITE(eig_tag,'(I2.2)')j
    IF(self%save_visit)CALL smesh%save_vertex_scalar(psi_vals,self%xdmf,'Psi_cond'//cond_tag//"_"//eig_tag)
  END DO
END DO
CALL tmp_vec2%delete()
DEALLOCATE(tmp_vec2)
#endif
CALL tmp_vec%delete()
DEALLOCATE(tmp_vec)
!---Create coil vector
IF(self%ncoils>0)THEN
  ALLOCATE(self%coil_stitch,self%coil_map)
  CALL create_local_stitch(self%coil_stitch,self%coil_map,self%ncoils+1)
  ALLOCATE(stitch_tmp(1),map_tmp(1))
  stitch_tmp(1)%s=>self%coil_stitch
  map_tmp(1)%m=>self%coil_map
  CALL create_vector(self%coil_vec,stitch_tmp,map_tmp)
  DEALLOCATE(stitch_tmp,map_tmp)
  !---Create augmented vector
  ALLOCATE(stitch_tmp(2),map_tmp(2))
  stitch_tmp(1)%s=>self%psi%stitch_info
  map_tmp(1)%m=>self%psi%map(1)
  stitch_tmp(2)%s=>self%coil_stitch
  map_tmp(2)%m=>self%coil_map
  CALL create_vector(self%aug_vec,stitch_tmp,map_tmp)
  DEALLOCATE(stitch_tmp,map_tmp)
END IF
contains
!
subroutine get_limiter()
integer(4) :: i,ii,istart,iloop,j,k,l,orient(2),nmax
integer(4), allocatable :: tmp_ptr(:)
real(8) :: val
logical, allocatable :: eflag(:)
allocate(eflag(smesh%ne))
eflag=.FALSE.
DO i=1,smesh%nc
  IF(smesh%reg(i)/=1)CYCLE
  DO j=1,3
    IF(smesh%lcc(j,i)==0)THEN
      eflag(ABS(smesh%lce(j,i)))=.TRUE.
    ELSE
      IF(smesh%reg(smesh%lcc(j,i))/=1)eflag(ABS(smesh%lce(j,i)))=.TRUE.
    END IF
  END DO
END DO
self%nlim_con=COUNT(eflag)
ALLOCATE(self%lim_con(self%nlim_con),tmp_ptr(self%nlim_con))
tmp_ptr=0
self%lim_con=0
istart=1
self%lim_nloops=0
nmax=0
DO WHILE(.TRUE.)
  DO i=1,smesh%ne
    IF(eflag(i))EXIT
  END DO
  IF(i>smesh%ne)EXIT
  self%lim_nloops=self%lim_nloops+1
  tmp_ptr(self%lim_nloops)=istart
  self%lim_con(istart)=smesh%le(1,i)
  eflag(i)=.FALSE. ! Unmark edge after use
  !
  DO ii=istart+1,self%nlim_con
    DO j=smesh%kpe(self%lim_con(ii-1)),smesh%kpe(self%lim_con(ii-1)+1)-1
      i=smesh%lpe(j)
      IF(.NOT.eflag(i))CYCLE
      k=SUM(smesh%le(:,i))-self%lim_con(ii-1)
      IF(ii>2)THEN
        IF(k==self%lim_con(ii-2))CYCLE
      END IF
      self%lim_con(ii)=k
      eflag(i)=.FALSE. ! Unmark edge after use
      EXIT
    END DO
    IF(j>=smesh%kpe(self%lim_con(ii-1)+1))EXIT
  END DO
  istart=ii
END DO
IF(MINVAL(self%lim_con)==0)CALL oft_abort('Zero value detected in lim_con','gs_init::get_limiter',__FILE__)
ALLOCATE(self%lim_ptr(self%lim_nloops+1))
self%lim_ptr(self%lim_nloops+1)=self%nlim_con+1
self%lim_ptr(1:self%lim_nloops)=tmp_ptr(1:self%lim_nloops)
deallocate(eflag,tmp_ptr)
end subroutine get_limiter
end subroutine gs_init
!------------------------------------------------------------------------------
!> Initialize \f$ \psi \f$
!!
!! \f$ \psi \f$ can be initialized in one of four ways:
!! 1. If no optional arguments are passed a Taylor state is computed and used
!! 2. If `r0 < 0.0` is passed a uniform current across the entire plasma region is used
!! 3. If `r0` and `a`, and optionally `kappa` and `delta`, are passed then a uniform current across a cross-section defined by those parameters is used
!! 4. If `curr_source` is passed then the source defined by those values is used
!!
!! In all cases the solution is scaled to match the target Ip value
!------------------------------------------------------------------------------
subroutine gs_init_psi(self,ierr,r0,a,kappa,delta,curr_source)
class(gs_eq), intent(inout) :: self !< G-S object
integer(4), intent(out) :: ierr !< Error flag
real(8), optional, intent(in) :: r0(2) !< Center for cross-section initialization
real(8), optional, intent(in) :: a !< Minor radius for cross-section initialization
real(8), optional, intent(in) :: kappa !< Elongation for cross-section initialization
real(8), optional, intent(in) :: delta !< Triangularity for cross-section initialization
real(8), optional, intent(in) :: curr_source(:) !< Explicit current source
type(oft_native_cg_eigsolver) :: eigsolver
class(oft_vector), pointer :: tmp_vec
integer(4), pointer, dimension(:) :: cdofs
real(r8), pointer, dimension(:) :: psi_vals
type(circular_curr) :: circle_init
type(oft_lag_brinterp) :: psi_eval 
integer(4) :: i,j,k,mind,nCon
integer(4), allocatable :: cells(:)
real(r8) :: itor,curr,f(3),goptmp(3,4),pol_val(1),v,pt(2),theta
real(r8), allocatable :: err_mat(:,:),rhs(:),err_inv(:,:),currs(:)
character(LEN=3) :: coil_tag
character(LEN=2) :: cond_tag,eig_tag
!
ierr=0
NULLIFY(tmp_vec,psi_vals)
call self%psi%new(tmp_vec)
IF(PRESENT(r0))THEN
  IF(r0(1)>0.d0)THEN
    IF(.NOT.PRESENT(a))CALL oft_abort('"a" required if "r0" is passed',"gs_init_psi",__FILE__)
    circle_init%x0=r0
    circle_init%a=a
    IF(PRESENT(kappa))circle_init%kappa=kappa
    IF(PRESENT(delta))circle_init%delta=delta
    circle_init%mesh=>self%fe_rep%mesh
    CALL gs_gen_source(self,circle_init,tmp_vec)
  ELSE
    CALL self%psi%set(1.d0)
    CALL self%mop%apply(self%psi,tmp_vec)
  END IF
  CALL self%psi%set(0.d0)
  CALL gs_vacuum_solve(self,self%psi,tmp_vec)
  itor=self%itor()
  IF(self%Itor_target>0.d0)CALL self%psi%scale(self%Itor_target/itor)
ELSE IF(PRESENT(curr_source))THEN
  CALL self%psi%set(0.d0)
  CALL tmp_vec%restore_local(curr_source)
  CALL gs_vacuum_solve(self,self%psi,tmp_vec)
  itor=self%itor()
  IF(self%Itor_target>0.d0)CALL self%psi%scale(self%Itor_target/itor)
ELSE
  !---Setup Solver
  eigsolver%A=>self%dels
  eigsolver%M=>self%mrop
  eigsolver%bc=>self%gs_zerob_bc
  eigsolver%its=-2
  !---Setup Preconditioner
  CALL create_diag_pre(eigsolver%pre)
  !---Compute eigenstate
  CALL self%psi%get_local(psi_vals)
  CALL oft_random_number(psi_vals,self%psi%n)
  CALL self%psi%restore_local(psi_vals)
  WRITE(*,'(2A)')oft_indent,'Computing force-free eigenmode'
  CALL oft_increase_indent
  call eigsolver%apply(self%psi,self%alam)
  self%alam=sqrt(self%alam)
  WRITE(*,'(2A,ES11.3)')oft_indent,'Lambda = ',self%alam
  CALL oft_decrease_indent
  !---
  IF(.NOT.self%free)THEN
    CALL self%psi%get_local(psi_vals)
    mind=maxloc(abs(psi_vals),DIM=1)
    call self%psi%scale(1.d0/psi_vals(mind))
    self%psimax=1.d0
  END IF
  IF(self%Itor_target>0.d0)THEN
    itor=self%itor()
    CALL self%psi%scale(self%Itor_target/itor)
  END IF
  !---Cleanup
  CALL eigsolver%pre%delete
  CALL eigsolver%delete
  DEALLOCATE(psi_vals)
END IF
CALL tmp_vec%delete()
DEALLOCATE(tmp_vec)
!
CALL self%psi%get_local(psi_vals)
self%plasma_bounds=[0.d0,MAXVAL(ABS(psi_vals))]
DEALLOCATE(psi_vals)
IF(self%isoflux_ntargets+self%flux_ntargets+self%saddle_ntargets>0)THEN
  CALL gs_fit_isoflux(self,self%psi,ierr)
  IF(ierr/=0)THEN
    ierr=-7
    RETURN
  END IF
END IF
!---Add coil/conductor fields to IC
DO i=1,self%ncoils
  CALL self%psi%add(1.d0,self%coil_currs(i),self%psi_coil(i)%f)
END DO
#ifdef OFT_TOKAMAKER_LEGACY
DO i=1,self%ncond_regs
  DO j=1,self%cond_regions(i)%neigs
    ! k=self%cond_regions(i)%eig_map(j)
    CALL self%psi%add(1.d0,self%cond_regions(i)%weights(j), &
      self%cond_regions(i)%psi_eig(j)%f)
  END DO
END DO
#endif
!
self%plasma_bounds=[-1.d99,1.d99]
CALL gs_update_bounds(self)
CALL self%I%update(self)
CALL self%p%update(self)
!
IF(self%save_visit)THEN
  CALL self%psi%get_local(psi_vals)
  CALL self%fe_rep%mesh%save_vertex_scalar(psi_vals,self%xdmf,'Psi_init')
  DEALLOCATE(psi_vals)
END IF
end subroutine gs_init_psi
!------------------------------------------------------------------------------
!> Zero a 2D Lagrange scalar field at all nodes outside the plasma or on the global boundary
!------------------------------------------------------------------------------
subroutine zerob_apply(self,a)
class(oft_gs_zerob), intent(inout) :: self !< BC object
class(oft_vector), intent(inout) :: a !< Field to be zeroed
integer(i4) :: i,j
real(r8), pointer, dimension(:) :: vloc
DEBUG_STACK_PUSH
NULLIFY(vloc)
!---Cast to vector type
NULLIFY(vloc)
call a%get_local(vloc)
!---Zero boundary values
!$omp parallel do
do i=1,self%fe_rep%ne
  IF(self%node_flag(i))vloc(i)=0.d0
end do
!---
call a%restore_local(vloc)
deallocate(vloc)
DEBUG_STACK_POP
end subroutine zerob_apply
!------------------------------------------------------------------------------
!> Destroy temporary internal storage and nullify references
!------------------------------------------------------------------------------
subroutine zerob_delete(self)
class(oft_gs_zerob), intent(inout) :: self !< BC object
NULLIFY(self%fe_rep)
IF(ASSOCIATED(self%node_flag))DEALLOCATE(self%node_flag)
end subroutine zerob_delete
!------------------------------------------------------------------------------
!> Evaluate uniform source over simple plasma cross-section
!------------------------------------------------------------------------------
subroutine circle_interp(self,cell,f,gop,val)
class(circular_curr), intent(inout) :: self !< Interpolation object
integer(4), intent(in) :: cell !< Cell for interpolation
real(8), intent(in) :: f(:) !< Position in cell in logical coord [3]
real(8), intent(in) :: gop(3,3) !< Logical gradient vectors at f [3,3]
real(8), intent(out) :: val(:) !< Reconstructed field at f [1]
integer(i4), allocatable :: j(:)
integer(i4) :: jc
real(r8) :: r(2),lam,coord_tmp(2),pt(3)
!---MINPACK variables
real(8) :: ftol,xtol,gtol,epsfcn,factor,cofs(1),error(1),gpsitmp(2)
real(8), allocatable, dimension(:) :: diag,wa1,wa2,wa3,wa4,qtf
real(8), allocatable, dimension(:,:) :: fjac
integer(4) :: maxfev,mode,nprint,info,nfev,ldfjac,ncons,ncofs
integer(4), allocatable, dimension(:) :: ipvt
!---Get coordinates
pt=self%mesh%log2phys(cell,f)
r = pt(1:2) - self%x0

ncons=2
ncofs=2
allocate(diag(ncofs),fjac(ncons,ncofs))
allocate(qtf(ncofs),wa1(ncofs),wa2(ncofs))
allocate(wa3(ncofs),wa4(ncons))
allocate(ipvt(ncofs))
mode = 1
factor = 1.d0
maxfev = 100
ftol = 1.d-9
xtol = 1.d-8
gtol = 1.d-8
epsfcn = 1.d-4
nprint = 0
ldfjac = ncons
pt_con_active=r
coord_tmp=[SQRT(SUM(r**2)),ATAN2(r(2),r(1))]
call lmdif(circ_error,ncons,ncofs,coord_tmp,gpsitmp, &
            ftol,xtol,gtol,maxfev,epsfcn,diag,mode,factor,nprint,info, &
            nfev,fjac,ldfjac,ipvt,qtf,wa1,wa2,wa3,wa4)
deallocate(diag,fjac,qtf,wa1,wa2)
deallocate(wa3,wa4,ipvt)
!
lam=self%a*10.d0
val=(1.d0-TANH((coord_tmp(1)-self%a)/lam))/2.d0
CONTAINS
!---
SUBROUTINE circ_error(m,n,cofs,err,iflag)
integer(4), intent(in) :: m
integer(4), intent(in) :: n
real(8), intent(in) :: cofs(n)
real(8), intent(out) :: err(m)
integer(4), intent(inout) :: iflag
real(8) :: pt_eval(2)
pt_eval = cofs(1)*[COS(cofs(2)+ASIN(self%delta)*SIN(cofs(2))), &
  self%kappa*SIN(cofs(2))]
err = pt_eval-pt_con_active
end subroutine circ_error
end subroutine circle_interp
!------------------------------------------------------------------------------
!> Solve for \f$ \psi \f$ in vacuum for a given source \f$ \int \phi^T J_{\phi} dA \f$
!!
!! Source field must already be projected onto the appropriate Lagrange FE basis
!------------------------------------------------------------------------------
subroutine gs_vacuum_solve(self,pol_flux,source,ierr)
class(gs_eq), intent(inout) :: self !< G-S object
class(oft_vector), intent(inout) :: pol_flux !< \f$ \psi \f$ (output)
class(oft_vector), intent(inout) :: source !< Current source
integer(4), optional, intent(out) :: ierr !< Error flag
class(oft_vector), pointer :: rhs,u_hom,psi_bc
logical :: pm_save
IF(TRIM(self%lu_solver%package)=='none')THEN
  CALL oft_abort("LU solver required for GS solve","gs_vacuum_solve",__FILE__)
ELSE
  IF(.NOT.ASSOCIATED(self%lu_solver%A))THEN
    self%lu_solver%A=>self%dels
    ALLOCATE(self%lu_solver%sec_rhs(self%psi%n,2))
  END IF
END IF
!---Create worker vectors
CALL pol_flux%new(rhs)
!---Solve
CALL rhs%add(0.d0,1.d0,source)
CALL pol_flux%set(0.d0)
CALL self%zerob_bc%apply(rhs)
!---Solve linear system
pm_save=oft_env%pm; oft_env%pm=.FALSE.
CALL self%lu_solver%apply(pol_flux,rhs)
oft_env%pm=pm_save
!---Cleanup
CALL rhs%delete()
DEALLOCATE(rhs)
END SUBROUTINE gs_vacuum_solve
!------------------------------------------------------------------------------
!> Compute RHS source from an arbitrary current distribution \f$ J_{\phi} \f$
!------------------------------------------------------------------------------
subroutine gs_gen_source(self,source_fun,b)
class(gs_eq), intent(inout) :: self !< G-S object
CLASS(bfem_interp), intent(inout) :: source_fun !< Interpolation object for \f$ J_{\phi} \f$
CLASS(oft_vector), intent(inout) :: b !< Resulting source field
real(r8), pointer, dimension(:) :: btmp
real(8) :: psitmp,goptmp(3,3),det,pt(3),v,ffp(3),t1,source_tmp(1)
real(8), allocatable :: rhs_loc(:),cond_fac(:),rop(:),vcache(:)
integer(4) :: j,m,l,k
integer(4), allocatable :: j_lag(:)
logical :: curved
t1=omp_get_wtime()
!---
NULLIFY(btmp)
! IF(.NOT.ASSOCIATED(self%cflag))CALL gs_setup_cflag(self)
call b%set(0.d0)
CALL b%get_local(btmp)
!---
!!$omp parallel private(j,rhs_loc,j_lag,ffp,curved,goptmp,v,m,det,pt,psitmp,l,rop,source_tmp)
allocate(rhs_loc(self%fe_rep%nce))
allocate(rop(self%fe_rep%nce))
allocate(j_lag(self%fe_rep%nce))
!!$omp do schedule(static,1)
DO j=1,self%fe_rep%mesh%nc
  IF(self%fe_rep%mesh%reg(j)/=1)CYCLE
  call self%fe_rep%ncdofs(j,j_lag)
  rhs_loc=0.d0
  curved=cell_is_curved(self%fe_rep%mesh,j)
  do m=1,self%fe_rep%quad%np
    if(curved.OR.(m==1))call self%fe_rep%mesh%jacobian(j,self%fe_rep%quad%pts(:,m),goptmp,v)
    det=v*self%fe_rep%quad%wts(m)
    DO l=1,self%fe_rep%nce
      CALL oft_blag_eval(self%fe_rep,j,l,self%fe_rep%quad%pts(:,m),rop(l))
    END DO
    CALL source_fun%interp(j,self%fe_rep%quad%pts(:,m),goptmp,source_tmp)
    !$omp simd
    do l=1,self%fe_rep%nce
      rhs_loc(l)=rhs_loc(l)+rop(l)*source_tmp(1)*det
    end do
  end do
  !---Get local to global DOF mapping
  do l=1,self%fe_rep%nce
    m = j_lag(l)
    !!$omp atomic
    btmp(m)=btmp(m)+rhs_loc(l)
  end do
end do
deallocate(rhs_loc,j_lag,rop)
!!$omp end parallel
! DEALLOCATE(cond_fac)
CALL b%restore_local(btmp,add=.TRUE.)
DEALLOCATE(btmp)
! self%timing(2)=self%timing(2)+(omp_get_wtime()-t1)
end subroutine gs_gen_source
!------------------------------------------------------------------------------
!> Calculates coil current source for given coil
!------------------------------------------------------------------------------
subroutine gs_coil_source(self,iCoil,b)
class(gs_eq), intent(inout) :: self !< G-S Object
integer(4), intent(in) :: iCoil !< Coil index
CLASS(oft_vector), intent(inout) :: b !< Resulting source field
real(r8), pointer, dimension(:) :: btmp
real(8) :: psitmp,goptmp(3,3),det,pt(3),v,ffp(3),t1,nturns
real(8), allocatable :: rhs_loc(:),cond_fac(:),rop(:),vcache(:)
integer(4) :: j,m,l,k
integer(4), allocatable :: j_lag(:)
logical :: curved
t1=omp_get_wtime()
!---
NULLIFY(btmp)
! IF(.NOT.ASSOCIATED(self%cflag))CALL gs_setup_cflag(self)
call b%set(0.d0)
CALL b%get_local(btmp)
!---
!$omp parallel private(rhs_loc,j_lag,ffp,curved,goptmp,v,m,det,pt,psitmp,l,rop,nturns)
allocate(rhs_loc(self%fe_rep%nce))
allocate(rop(self%fe_rep%nce))
allocate(j_lag(self%fe_rep%nce))
!$omp do schedule(static,1)
DO j=1,self%fe_rep%mesh%nc
  nturns=self%coil_nturns(self%fe_rep%mesh%reg(j),iCoil)
  IF(ABS(nturns)<1.d-10)CYCLE
  call self%fe_rep%ncdofs(j,j_lag)
  rhs_loc=0.d0
  curved=cell_is_curved(self%fe_rep%mesh,j)
  do m=1,self%fe_rep%quad%np
    if(curved.OR.(m==1))call self%fe_rep%mesh%jacobian(j,self%fe_rep%quad%pts(:,m),goptmp,v)
    det=v*self%fe_rep%quad%wts(m)
    DO l=1,self%fe_rep%nce
      CALL oft_blag_eval(self%fe_rep,j,l,self%fe_rep%quad%pts(:,m),rop(l))
    END DO
    !$omp simd
    do l=1,self%fe_rep%nce
      rhs_loc(l)=rhs_loc(l)+rop(l)*det
    end do
  end do
  !---Get local to global DOF mapping
  do l=1,self%fe_rep%nce
    m = j_lag(l)
    !$omp atomic
    btmp(m)=btmp(m)+rhs_loc(l)*nturns
  end do
end do
deallocate(rhs_loc,j_lag,rop)
!$omp end parallel
CALL b%restore_local(btmp,add=.TRUE.)
DEALLOCATE(btmp)
! self%timing(2)=self%timing(2)+(omp_get_wtime()-t1)
end subroutine gs_coil_source
!------------------------------------------------------------------------------
!> Calculates coil current source for given coil with non-uniform current distribution
!------------------------------------------------------------------------------
subroutine gs_coil_source_distributed(self,iCoil,b,curr_dist)
class(gs_eq), intent(inout) :: self !< G-S object
integer(4), intent(in) :: iCoil !< Coil index
CLASS(oft_vector), intent(inout) :: b !< Resulting source field
REAL(8), POINTER, DIMENSION(:), intent(in) :: curr_dist !< Relative current density
real(r8), pointer, dimension(:) :: btmp
real(8) :: psitmp,goptmp(3,3),det,pt(3),v,t1,nturns
real(8), allocatable :: rhs_loc(:),rop(:)
integer(4) :: j,m,l,k
integer(4), allocatable :: j_lag(:)
class(oft_bmesh), pointer :: smesh
! t1=omp_get_wtime()
smesh=>self%fe_rep%mesh
!---
NULLIFY(btmp)
CALL b%set(0.d0)
CALL b%get_local(btmp)
!$omp parallel private(j,rhs_loc,j_lag,goptmp,v,m,det,pt,psitmp,l,rop,nturns)
allocate(rhs_loc(self%fe_rep%nce))
allocate(rop(self%fe_rep%nce))
allocate(j_lag(self%fe_rep%nce))
!$omp do schedule(static,1)
DO j=1,smesh%nc
  nturns=self%coil_nturns(smesh%reg(j),iCoil)
  IF(ABS(nturns)<1.d-10)CYCLE
  call self%fe_rep%ncdofs(j,j_lag)
  rhs_loc=0.d0
  do m=1,self%fe_rep%quad%np
    call smesh%jacobian(j,self%fe_rep%quad%pts(:,m),goptmp,v)
    det=v*self%fe_rep%quad%wts(m)
    DO l=1,self%fe_rep%nce
      CALL oft_blag_eval(self%fe_rep,j,l,self%fe_rep%quad%pts(:,m),rop(l)) 
    END DO
    !$omp simd
    do l=1,self%fe_rep%nce
      rhs_loc(l)=rhs_loc(l)+rop(l)*det*curr_dist(j_lag(l))
    end do
  end do
  !---Get local to global DOF mapping
  do l=1,self%fe_rep%nce
    m = j_lag(l)
    !$omp atomic
    btmp(m)=btmp(m)+rhs_loc(l)*nturns
  end do
END DO
deallocate(rhs_loc,j_lag,rop)
!$omp end parallel
CALL b%restore_local(btmp,add=.TRUE.)
DEALLOCATE(btmp)
end subroutine gs_coil_source_distributed
#ifdef OFT_TOKAMAKER_LEGACY
!------------------------------------------------------------------------------
!> Needs docs
!------------------------------------------------------------------------------
subroutine gs_cond_source(self,iCond,iMode,b)
class(gs_eq), intent(inout) :: self
integer(4), intent(in) :: iCond
integer(4), intent(in) :: iMode
CLASS(oft_vector), intent(inout) :: b
real(r8), pointer, dimension(:) :: btmp
real(8) :: psitmp,goptmp(3,3),det,pt(3),v,ffp(3),t1
real(8), allocatable :: rhs_loc(:),cond_fac(:),rop(:),vcache(:)
integer(4) :: j,m,l,k,kk
integer(4), allocatable :: j_lag(:)
logical :: curved
t1=omp_get_wtime()
!---
NULLIFY(btmp)
! IF(.NOT.ASSOCIATED(self%cflag))CALL gs_setup_cflag(self)
call b%set(0.d0)
CALL b%get_local(btmp)
!---
!$omp parallel private(j,kk,rhs_loc,j_lag,ffp,curved,goptmp,v,m,det,pt,psitmp,l,rop,vcache)
allocate(rhs_loc(self%fe_rep%nce))
allocate(rop(self%fe_rep%nce))
allocate(j_lag(self%fe_rep%nce))
!$omp do schedule(static,1)
DO k=1,self%cond_regions(iCond)%nc_quad
DO kk=1,4
  j=self%cond_regions(iCond)%lc(kk,k)
  psitmp=self%cond_regions(iCond)%cond_vals(k,iMode)/self%fe_rep%mesh%ca(j)
  call self%fe_rep%ncdofs(j,j_lag)
  rhs_loc=0.d0
  curved=cell_is_curved(self%fe_rep%mesh,j)
  do m=1,self%fe_rep%quad%np
    if(curved.OR.(m==1))call self%fe_rep%mesh%jacobian(j,self%fe_rep%quad%pts(:,m),goptmp,v)
    det=v*self%fe_rep%quad%wts(m)
    DO l=1,self%fe_rep%nce
      CALL oft_blag_eval(self%fe_rep,j,l,self%fe_rep%quad%pts(:,m),rop(l))
    END DO
    !$omp simd
    do l=1,self%fe_rep%nce
      rhs_loc(l)=rhs_loc(l)+rop(l)*psitmp*det
    end do
  end do
  !---Get local to global DOF mapping
  do l=1,self%fe_rep%nce
    m = j_lag(l)
    !$omp atomic
    btmp(m)=btmp(m)+rhs_loc(l)
  end do
END DO
end do
deallocate(rhs_loc,j_lag,rop)
!$omp end parallel
! DEALLOCATE(cond_fac)
CALL b%restore_local(btmp,add=.TRUE.)
DEALLOCATE(btmp)
! self%timing(2)=self%timing(2)+(omp_get_wtime()-t1)
end subroutine gs_cond_source
#endif
!------------------------------------------------------------------------------
!> Calculate RHS source for quasi-static solve from previous \f$ \psi \f$
!------------------------------------------------------------------------------
subroutine gs_wall_source(self,dpsi_dt,b)
class(gs_eq), intent(inout) :: self !< G-S object
<<<<<<< HEAD
CLASS(oft_vector), intent(inout) :: dpsi_dt !< Needs docs
CLASS(oft_vector), intent(inout) :: b !< Needs docs
real(r8), pointer, dimension(:) :: btmp,btmp_coils
=======
CLASS(oft_vector), intent(inout) :: dpsi_dt !< \f$ \psi \f$ at start of step
CLASS(oft_vector), intent(inout) :: b !< Resulting source field
real(r8), pointer, dimension(:) :: btmp
>>>>>>> 5c90f987
real(8) :: psitmp,goptmp(3,3),det,pt(3),v,ffp(3),t1
real(8), allocatable :: rhs_loc(:),cond_fac(:),rop(:),vcache(:),eta_reg(:),reg_source(:)
real(8), pointer :: psi_vals(:),coil_vals(:)
integer(4) :: j,m,l,k,kk,iCond
integer(4), allocatable :: j_lag(:)
logical :: curved
! t1=omp_get_wtime()
!---
NULLIFY(btmp,btmp_coils,psi_vals,coil_vals)
call b%set(0.d0)
CALL b%get_local(btmp,1)
CALL b%get_local(btmp_coils,2)
CALL dpsi_dt%get_local(psi_vals,1)
CALL dpsi_dt%get_local(coil_vals,2)
DO l=1,self%ncoils
  IF(self%Rcoils(l)<=0.d0)CYCLE
  btmp_coils(l)=DOT_PRODUCT(coil_vals(1:self%ncoils),self%Lcoils(1:self%ncoils,l))
END DO
DEALLOCATE(coil_vals)
!
ALLOCATE(eta_reg(self%fe_rep%mesh%nreg),reg_source(self%fe_rep%mesh%nreg))
reg_source=0.d0
eta_reg=-1.d0
DO l=1,self%ncond_regs
  j=self%cond_regions(l)%id
  eta_reg(j)=self%cond_regions(l)%eta
END DO
IF(ASSOCIATED(self%region_info%nonaxi_vals))THEN
  DO l=1,self%fe_rep%mesh%nreg
    reg_source(l)=DOT_PRODUCT(psi_vals,self%region_info%nonaxi_vals(:,l))
  END DO
END IF
!---
!$omp parallel private(rhs_loc,j_lag,curved,goptmp,v,m,det,pt,psitmp,l,rop)
allocate(rhs_loc(self%fe_rep%nce))
allocate(rop(self%fe_rep%nce))
allocate(j_lag(self%fe_rep%nce))
!$omp do schedule(static,1)
DO j=1,self%fe_rep%mesh%nc
  IF(eta_reg(self%fe_rep%mesh%reg(j))<0.d0)CYCLE
  call self%fe_rep%ncdofs(j,j_lag)
  rhs_loc=0.d0
  curved=cell_is_curved(self%fe_rep%mesh,j)
  do m=1,self%fe_rep%quad%np
    if(curved.OR.(m==1))call self%fe_rep%mesh%jacobian(j,self%fe_rep%quad%pts(:,m),goptmp,v)
    det=v*self%fe_rep%quad%wts(m)
    pt=self%fe_rep%mesh%log2phys(j,self%fe_rep%quad%pts(:,m))
    psitmp=0.d0
    DO l=1,self%fe_rep%nce
      CALL oft_blag_eval(self%fe_rep,j,l,self%fe_rep%quad%pts(:,m),rop(l))
      psitmp=psitmp+psi_vals(j_lag(l))*rop(l)
    END DO
    psitmp=psitmp/eta_reg(self%fe_rep%mesh%reg(j))/(pt(1)+gs_epsilon)
    !$omp simd
    do l=1,self%fe_rep%nce
      rhs_loc(l)=rhs_loc(l)+rop(l)*(psitmp+reg_source(self%fe_rep%mesh%reg(j)))*det
    end do
  end do
  !---Get local to global DOF mapping
  do l=1,self%fe_rep%nce
    m = j_lag(l)
    !$omp atomic
    btmp(m)=btmp(m)+rhs_loc(l)
  end do
END DO
deallocate(rhs_loc,j_lag,rop)
!$omp end parallel
CALL b%restore_local(btmp,1,add=.TRUE.,wait=.TRUE.)
CALL b%restore_local(btmp_coils,2,add=.TRUE.)
DEALLOCATE(btmp,btmp_coils,psi_vals,eta_reg,reg_source)
! self%timing(2)=self%timing(2)+(omp_get_wtime()-t1)
end subroutine gs_wall_source
!------------------------------------------------------------------------------
!> Compute inductance between coil and given poloidal flux
!------------------------------------------------------------------------------
subroutine gs_coil_mutual(self,iCoil,b,mutual)
class(gs_eq), intent(inout) :: self !< G-S object
integer(4), intent(in) :: iCoil !< Coil index
CLASS(oft_vector), intent(inout) :: b !< \f$ \psi \f$ for mutual calculation
real(8), intent(out) :: mutual !< Mutual inductance \f$ \int I_C \psi dV / I_C \f$
real(r8), pointer, dimension(:) :: btmp
real(8) :: goptmp(3,3),det,v,t1,psi_tmp,nturns
real(8), allocatable :: rhs_loc(:),cond_fac(:),rop(:)
integer(4) :: j,m,l,k
integer(4), allocatable :: j_lag(:)
logical :: curved
!---
NULLIFY(btmp)
CALL b%get_local(btmp)
!---
mutual=0.d0
!$omp parallel private(j,j_lag,curved,goptmp,v,m,det,psi_tmp,l,rop,nturns) reduction(+:mutual)
allocate(rop(self%fe_rep%nce))
allocate(j_lag(self%fe_rep%nce))
!$omp do schedule(static,1)
DO j=1,self%fe_rep%mesh%nc
  nturns=self%coil_nturns(self%fe_rep%mesh%reg(j),iCoil)
  IF(ABS(nturns)<1.d-10)CYCLE
  call self%fe_rep%ncdofs(j,j_lag)
  curved=cell_is_curved(self%fe_rep%mesh,j)
  do m=1,self%fe_rep%quad%np
    if(curved.OR.(m==1))call self%fe_rep%mesh%jacobian(j,self%fe_rep%quad%pts(:,m),goptmp,v)
    det=v*self%fe_rep%quad%wts(m)
    psi_tmp=0.d0
    DO l=1,self%fe_rep%nce
      CALL oft_blag_eval(self%fe_rep,j,l,self%fe_rep%quad%pts(:,m),rop(l))
      psi_tmp=psi_tmp+btmp(j_lag(l))*rop(l)
    END DO
    mutual = mutual + psi_tmp*det*nturns
  end do
end do
deallocate(j_lag,rop)
!$omp end parallel
mutual=mu0*2.d0*pi*mutual
DEALLOCATE(btmp)
end subroutine gs_coil_mutual
!------------------------------------------------------------------------------
!> Compute inductance between a coil with non-uniform current distribution and given poloidal flux
!------------------------------------------------------------------------------
subroutine gs_coil_mutual_distributed(self, iCoil, b, curr_dist, mutual)
class(gs_eq), intent(inout) :: self !< G-S object
integer(4), intent(in) :: iCoil !< Coil index
CLASS(oft_vector), intent(inout) :: b !< \f$ \psi \f$ for mutual calculation
REAL(8), POINTER, DIMENSION(:), intent(in) :: curr_dist !< Relative current density
real(8), intent(out) :: mutual !< Mutual inductance \f$ \int I_C \psi dV / I_C \f$
real(r8), pointer, dimension(:) :: btmp
real(8) :: goptmp(3,3),det,v,t1,psi_tmp,nturns,j_phi
real(8), allocatable :: rhs_loc(:),cond_fac(:),rop(:)
integer(4) :: j,m,l,k
integer(4), allocatable :: j_lag(:)
logical :: curved
class(oft_bmesh), pointer :: smesh
smesh=>self%fe_rep%mesh
!---
NULLIFY(btmp)
CALL b%get_local(btmp)
!---
mutual=0.d0
!$omp parallel private(j,j_lag,curved,goptmp,v,m,det,l,rop,nturns,j_phi,psi_tmp) reduction(+:mutual)
allocate(rop(self%fe_rep%nce))
allocate(j_lag(self%fe_rep%nce))
!$omp do schedule(static,1)
DO j=1,smesh%nc
  nturns=self%coil_nturns(smesh%reg(j),iCoil)
  IF(ABS(nturns)<1.d-10)CYCLE
  call self%fe_rep%ncdofs(j,j_lag)
  do m=1,self%fe_rep%quad%np
    call smesh%jacobian(j,self%fe_rep%quad%pts(:,m),goptmp,v)
    det=v*self%fe_rep%quad%wts(m)
    psi_tmp=0.d0
    j_phi=0.d0
    DO l=1,self%fe_rep%nce
      CALL oft_blag_eval(self%fe_rep,j,l,self%fe_rep%quad%pts(:,m),rop(l))
      psi_tmp=psi_tmp+btmp(j_lag(l))*rop(l)
      j_phi=j_phi+curr_dist(j_lag(l))*rop(l)
    END DO
    mutual = mutual + psi_tmp*det*nturns*j_phi
  end do
end do
deallocate(j_lag,rop)
!$omp end parallel
mutual=mu0*2.d0*pi*mutual
DEALLOCATE(btmp)
end subroutine gs_coil_mutual_distributed
!------------------------------------------------------------------------------
!> Compute inductance between plasma current and given poloidal flux
!------------------------------------------------------------------------------
subroutine gs_plasma_mutual(self,b,mutual,itor)
class(gs_eq), intent(inout) :: self !< G-S solver object
CLASS(oft_vector), intent(inout) :: b !< \f$ \psi \f$ for mutual calculation
real(8), intent(out) :: mutual !< Mutual inductance \f$ \int J_p \psi dV / I_p \f$
real(8), intent(out) :: itor !< Plasma toroidal current
real(r8), pointer, dimension(:) :: btmp
real(8) :: psitmp(1),goptmp(3,3),det,pt(3),v,t1,b_tmp,itor_loc
real(8), allocatable :: rhs_loc(:),cond_fac(:),rop(:)
integer(4) :: j,m,l,k
integer(4), allocatable :: j_lag(:)
logical :: curved
type(oft_lag_brinterp), target :: psi_eval
! t1=omp_get_wtime()
!---
NULLIFY(btmp)
CALL b%get_local(btmp)
psi_eval%u=>self%psi
CALL psi_eval%setup(self%fe_rep)
!---
mutual=0.d0
itor=0.d0
!$omp parallel private(j,j_lag,curved,goptmp,v,m,det,pt,psitmp,b_tmp,l,rop,itor_loc) reduction(+:mutual) &
!$omp reduction(+:itor)
allocate(rop(self%fe_rep%nce))
allocate(j_lag(self%fe_rep%nce))
!$omp do schedule(static,1)
DO j=1,self%fe_rep%mesh%nc
  IF(self%fe_rep%mesh%reg(j)/=1)CYCLE
  call self%fe_rep%ncdofs(j,j_lag)
  curved=cell_is_curved(self%fe_rep%mesh,j)
  do m=1,self%fe_rep%quad%np
    if(curved.OR.(m==1))call self%fe_rep%mesh%jacobian(j,self%fe_rep%quad%pts(:,m),goptmp,v)
    call psi_eval%interp(j,self%fe_rep%quad%pts(:,m),goptmp,psitmp)
    pt=self%fe_rep%mesh%log2phys(j,self%fe_rep%quad%pts(:,m))
    !---Compute Magnetic Field
    IF(gs_test_bounds(self,pt).AND.psitmp(1)>self%plasma_bounds(1))THEN
      IF(self%mode==0)THEN
        itor_loc = (self%pnorm*pt(1)*self%P%Fp(psitmp(1)) &
        + (self%alam**2)*self%I%Fp(psitmp(1))*(self%I%f(psitmp(1))+self%I%f_offset/self%alam)/(pt(1)+gs_epsilon))
      ELSE
        itor_loc = (self%pnorm*pt(1)*self%P%Fp(psitmp(1)) &
        + .5d0*self%alam*self%I%Fp(psitmp(1))/(pt(1)+gs_epsilon))
      END IF
      b_tmp=0.d0
      DO l=1,self%fe_rep%nce
        CALL oft_blag_eval(self%fe_rep,j,l,self%fe_rep%quad%pts(:,m),rop(l))
        b_tmp=b_tmp+btmp(j_lag(l))*rop(l)
      END DO
      det = v*self%fe_rep%quad%wts(m)
      itor = itor + itor_loc*det
      mutual = mutual + b_tmp*itor_loc*det
    END IF
  end do
end do
deallocate(j_lag,rop)
!$omp end parallel
mutual=mu0*2.d0*pi*mutual/itor
CALL psi_eval%delete()
DEALLOCATE(btmp)
! self%timing(2)=self%timing(2)+(omp_get_wtime()-t1)
end subroutine gs_plasma_mutual
!------------------------------------------------------------------------------
!> Compute coil currents to best fit isoflux, flux, and saddle targets at current solution
!------------------------------------------------------------------------------
subroutine gs_fit_isoflux(self,psi_full,ierr)
class(gs_eq), intent(inout) :: self !< G-S object
class(oft_vector), target, intent(inout) :: psi_full !< Current \f$ \psi \f$
integer(4), intent(out) :: ierr !< Error flag
type(oft_lag_brinterp) :: psi_eval
type(oft_lag_bginterp) :: psi_geval,psi_geval2
integer(4) :: i,j,k,mind,nCon,io_unit,coffset,roffset
integer(4), allocatable :: cells(:)
real(r8) :: itor,curr,f(3),goptmp(3,4),pol_val(1),v,pt(2),theta,gpsi(3),wt_max,wt_min
real(r8), allocatable :: err_mat(:,:),rhs(:),err_inv(:,:),currs(:),wt_tmp(:)
logical :: pm_save
!
nCon = self%isoflux_ntargets+self%flux_ntargets+2*self%saddle_ntargets+self%nregularize
ALLOCATE(err_mat(nCon,self%ncoils+1),err_inv(self%ncoils+1,self%ncoils+1))
ALLOCATE(rhs(nCon),currs(self%ncoils+1))
ALLOCATE(cells(self%isoflux_ntargets+self%flux_ntargets+self%saddle_ntargets))
err_mat=0.d0
rhs=0.d0
cells=-1
psi_eval%u=>self%psi
CALL psi_eval%setup(self%fe_rep)
CALL psi_geval%shared_setup(psi_eval)
ALLOCATE(wt_tmp(self%isoflux_ntargets))
wt_tmp=1.d0
IF(self%isoflux_grad_wt_lim>0.d0)THEN
  psi_geval2%u=>psi_full
  CALL psi_geval2%setup(self%fe_rep)
END IF
!---Get RHS
DO j=1,self%isoflux_ntargets
  CALL bmesh_findcell(self%fe_rep%mesh,cells(j),self%isoflux_targets(1:2,j),f)
  CALL psi_eval%interp(cells(j),f,goptmp,pol_val)
  rhs(j)=pol_val(1)
  IF(self%isoflux_grad_wt_lim>0.d0)THEN
    CALL self%fe_rep%mesh%jacobian(cells(j),f,goptmp,v)
    CALL psi_geval2%interp(cells(j),f,goptmp,gpsi)
    wt_tmp(j)=SQRT(SUM(gpsi(1:2)**2))
  END IF
END DO
roffset=self%isoflux_ntargets
coffset=self%isoflux_ntargets
DO j=1,self%flux_ntargets
  CALL bmesh_findcell(self%fe_rep%mesh,cells(coffset+j),self%flux_targets(1:2,j),f)
  CALL psi_eval%interp(cells(coffset+j),f,goptmp,pol_val)
  rhs(roffset+j)=pol_val(1)-self%flux_targets(3,j)
END DO
roffset=roffset+self%flux_ntargets
coffset=coffset+self%flux_ntargets
DO j=1,self%saddle_ntargets
  CALL bmesh_findcell(self%fe_rep%mesh,cells(coffset+j),self%saddle_targets(1:2,j),f)
  CALL self%fe_rep%mesh%jacobian(cells(coffset+j),f,goptmp,v)
  CALL psi_geval%interp(cells(coffset+j),f,goptmp,gpsi)
  rhs(roffset+2*(j-1)+1)=gpsi(1)*self%saddle_targets(3,j)
  rhs(roffset+2*(j-1)+2)=gpsi(2)*self%saddle_targets(3,j)
END DO
!---Build L-S Matrix
DO i=1,self%ncoils
  psi_eval%u=>self%psi_coil(i)%f
  CALL psi_eval%setup(self%fe_rep)
  psi_geval%u=>self%psi_coil(i)%f
  CALL psi_geval%setup(self%fe_rep)
  DO j=1,self%isoflux_ntargets
    CALL bmesh_findcell(self%fe_rep%mesh,cells(j),self%isoflux_targets(1:2,j),f)
    CALL psi_eval%interp(cells(j),f,goptmp,pol_val)
    err_mat(j,i)=pol_val(1)
  END DO
  roffset=self%isoflux_ntargets
  coffset=self%isoflux_ntargets
  DO j=1,self%flux_ntargets
    CALL bmesh_findcell(self%fe_rep%mesh,cells(coffset+j),self%flux_targets(1:2,j),f)
    CALL psi_eval%interp(cells(coffset+j),f,goptmp,pol_val)
    err_mat(roffset+j,i)=pol_val(1)
  END DO
  roffset=roffset+self%flux_ntargets
  coffset=coffset+self%flux_ntargets
  DO j=1,self%saddle_ntargets
    CALL bmesh_findcell(self%fe_rep%mesh,cells(coffset+j),self%saddle_targets(1:2,j),f)
    CALL self%fe_rep%mesh%jacobian(cells(coffset+j),f,goptmp,v)
    CALL psi_geval%interp(cells(coffset+j),f,goptmp,gpsi)
    err_mat(roffset+2*(j-1)+1,i)=gpsi(1)*self%saddle_targets(3,j)
    err_mat(roffset+2*(j-1)+2,i)=gpsi(2)*self%saddle_targets(3,j)
  END DO
END DO
DO i=1,self%ncoils
  err_mat(:,self%ncoils+1)=err_mat(:,self%ncoils+1) &
    + self%coil_vcont(i)*err_mat(:,i)
END DO
!---Enforce difference of fluxes
wt_max=MAXVAL(wt_tmp)
wt_min=self%isoflux_grad_wt_lim*wt_max
DO j=1,self%isoflux_ntargets-1
  err_mat(j+1,:)=(err_mat(j+1,:)-err_mat(1,:))*self%isoflux_targets(3,j+1)*wt_max/MAX(wt_min,wt_tmp(j+1))
  rhs(j+1)=(rhs(j+1)-rhs(1))*self%isoflux_targets(3,j+1)*wt_max/MAX(wt_min,wt_tmp(j+1))
END DO
DEALLOCATE(wt_tmp)
!---Apply weights to flux constraints
roffset=self%isoflux_ntargets
DO j=1,self%flux_ntargets
  err_mat(roffset+j,:)=err_mat(roffset+j,:)*self%flux_targets(4,j)
  rhs(roffset+j)=rhs(roffset+j)*self%flux_targets(4,j)
END DO
!---Coil regularization
roffset=self%isoflux_ntargets+self%flux_ntargets+2*self%saddle_ntargets
DO i=1,self%nregularize
  DO j=1,self%ncoils
    err_mat(roffset+i,j)=self%coil_reg_mat(i,j)
  END DO
  err_mat(roffset+i,self%ncoils+1)=self%coil_reg_mat(i,self%ncoils+1)
  rhs(roffset+i)=-self%coil_reg_targets(i)
END DO
!---Solve L-S system
IF(ASSOCIATED(self%coil_bounds))THEN
BLOCK
INTEGER(4) :: nsetp
INTEGER(4), ALLOCATABLE, DIMENSION(:) :: index
REAL(8) :: rnorm
REAL(8), ALLOCATABLE, DIMENSION(:) :: w
ALLOCATE(w(self%ncoils+1),index(self%ncoils+1))
  CALL bvls(ncon-1,self%ncoils+1,err_mat(2:nCon,:),rhs(2:nCon), &
    self%coil_bounds,currs,rnorm,nsetp,w,index,ierr)
  ! WRITE(*,*)ierr,currs
DEALLOCATE(w,index)
END BLOCK
ELSE
  err_inv=MATMUL(TRANSPOSE(err_mat(2:nCon,:)),err_mat(2:nCon,:))
  pm_save=oft_env%pm; oft_env%pm=.FALSE.
  CALL lapack_matinv(self%ncoils+1,err_inv,ierr)
  oft_env%pm=pm_save
  currs=MATMUL(err_inv,MATMUL(TRANSPOSE(err_mat(2:nCon,:)),rhs(2:nCon)))
END IF
!---Add coil/conductor fields to IC
self%vcontrol_val=-currs(self%ncoils+1)
self%coil_currs=-currs(1:self%ncoils)
DEALLOCATE(err_mat,err_inv,rhs,currs,cells)
CALL psi_eval%delete
CALL psi_geval%delete
end subroutine gs_fit_isoflux
!------------------------------------------------------------------------------
!> Compute Grad-Shafranov solution for current flux function definitions and targets
!------------------------------------------------------------------------------
subroutine gs_solve(self,ierr)
class(gs_eq), intent(inout) :: self !< G-S object
integer(4), optional, intent(out) :: ierr !< Error flag
class(oft_vector), pointer :: rhs,rhs_bc,psip,psiin,psi_bc,psi_eddy,psi_dt
class(oft_vector), pointer :: tmp_vec,psi_alam,psi_press,psi_vac,psi_vcont,psi_aug,tmp_aug
real(r8), pointer, DIMENSION(:) :: vals_tmp
type(oft_lag_bginterp), target :: psi_geval
real(8) :: goptmp(3,3),pt(2),v,pmax,pmin,dpnorm,curr
real(8) :: opoint(2),R0_in,f(3),V0_in,V0_tmp,estored
REAL(8) :: nl_res,psimax,alamin,alamp,itor,pnorm0,pnormp,itor_alam,itor_press
REAL(8) :: R0_tmp,R0_hist(2),gpsi0(3),gpsi1(3),gpsi2(3),t0,t1
REAL(8) :: param_mat(3,3),param_vec(3),param_rhs(3)
integer(4) :: i,ii,j,k,error_flag,cell,ierr_loc
integer(4), save :: eq_count = 0
CHARACTER(LEN=40) :: err_reason
logical :: pm_save,fail_test
!---
error_flag=0
IF(TRIM(self%lu_solver%package)=='none')THEN
  CALL oft_abort("LU solver required for GS solve","gs_solve",__FILE__)
ELSE
  IF(.NOT.ASSOCIATED(self%lu_solver%A))THEN
    self%lu_solver%A=>self%dels
    ALLOCATE(self%lu_solver%sec_rhs(self%psi%n,2))
  END IF
END IF
!---
ALLOCATE(vals_tmp(self%psi%n))
CALL self%psi%new(tmp_vec)
CALL self%psi%new(psip)
CALL self%psi%new(psiin)
CALL psiin%add(0.d0,1.d0,self%psi)
CALL psip%add(0.d0,1.d0,self%psi)
alamin=self%alam
alamp=self%alam
!---
CALL self%psi%new(rhs)
CALL self%psi%new(rhs_bc)
CALL self%psi%new(psi_bc)
CALL self%psi%new(psi_vac)
CALL self%psi%new(psi_vcont)
CALL self%psi%new(psi_eddy)
CALL self%psi%new(psi_alam)
CALL self%psi%new(psi_press)
t0=omp_get_wtime()
IF(.NOT.self%free)THEN
  CALL rhs_bc%add(0.d0,1.d0,self%psi)
  CALL psi_bc%add(0.d0,1.d0,rhs_bc)
  CALL self%zerob_bc%apply(psi_bc)
  CALL rhs_bc%add(1.d0,-1.d0,psi_bc)
  CALL psi_bc%set(0.d0)
  pm_save=oft_env%pm; oft_env%pm=.FALSE.
  CALL self%lu_solver%apply(psi_bc,rhs_bc)
  oft_env%pm=pm_save
  CALL rhs_bc%set(0.d0)
END IF
!---Update flux functions
self%o_point(1)=-1.d0
CALL gs_update_bounds(self)
CALL self%I%update(self)
CALL self%p%update(self)
!---Get J_phi source term
CALL gs_source(self,self%psi,rhs,psi_alam,psi_press,itor_alam,itor_press,estored)
IF(self%dt>0.d0)THEN
  CALL self%psi%new(psi_dt)
  IF(self%ncoils>0)THEN
    CALL self%aug_vec%new(psi_aug)
    CALL self%aug_vec%new(tmp_aug)
  END IF
  IF(self%dt/=self%dt_last)THEN
    CALL build_dels(self%dels_dt,self,"free",self%dt)
    self%dt_last=self%dt
    self%lu_solver_dt%refactor=.TRUE.
  END IF
  self%lu_solver_dt%A=>self%dels_dt
END IF
!---Update vacuum field part
CALL psi_vac%set(0.d0)
CALL psi_vac%add(1.d0,1.d0,psi_bc)
DO j=1,self%ncoils
  CALL psi_vac%add(1.d0,self%coil_currs(j),self%psi_coil(j)%f)
END DO
!
CALL psi_eddy%set(0.d0)
#ifdef OFT_TOKAMAKER_LEGACY
DO j=1,self%ncond_regs
  DO k=1,self%cond_regions(j)%neigs
    CALL psi_eddy%add(1.d0,self%cond_regions(j)%weights(k), &
      self%cond_regions(j)%psi_eig(k)%f)
  END DO
END DO
#endif
CALL psi_vac%add(1.d0,1.d0,psi_eddy)
!
CALL psi_vcont%set(0.d0)
DO j=1,self%ncoils
  CALL psi_vcont%add(1.d0,self%coil_vcont(j),self%psi_coil(j)%f)
END DO
!---Save input solution
IF(self%save_visit.AND.self%plot_final.AND.(eq_count==0))THEN
  CALL self%xdmf%add_timestep(REAL(eq_count,8))
  CALL self%psi%get_local(vals_tmp)
  IF(self%plasma_bounds(1)<-1.d98)THEN
    CALL self%fe_rep%mesh%save_vertex_scalar(vals_tmp,self%xdmf,'Psi')
  ELSE
    CALL self%fe_rep%mesh%save_vertex_scalar(vals_tmp-self%plasma_bounds(1),self%xdmf,'Psi')
  END IF
  CALL psi_vac%get_local(vals_tmp)
  CALL self%fe_rep%mesh%save_vertex_scalar(vals_tmp,self%xdmf,'Psi_vac')
  CALL psi_eddy%get_local(vals_tmp)
  CALL self%fe_rep%mesh%save_vertex_scalar(vals_tmp,self%xdmf,'Psi_eddy')
  CALL psi_vcont%get_local(vals_tmp)
  vals_tmp=vals_tmp*self%vcontrol_val
  CALL self%fe_rep%mesh%save_vertex_scalar(vals_tmp,self%xdmf,'Psi_vcont')
END IF
!---
nl_res=1.d99
pnorm0 = self%pnorm
pnormp = self%pnorm
R0_in = self%o_point(1)
V0_in = self%o_point(2)
cell=0
IF(self%R0_target>0.d0)THEN
  IF((self%estore_target>0.d0).OR.(self%pax_target>0.d0).OR.(self%Ip_ratio_target>-1.d98))THEN
    CALL oft_warn("Conflicting pressure targets specified, ignoring R0_target")
    self%R0_target=-1.d0
  END IF
END IF
IF((self%estore_target>0.d0).AND.((self%pax_target>0.d0).OR.(self%Ip_ratio_target>-1.d98)))THEN
  CALL oft_warn("Conflicting pressure targets specified, ignoring estore_target")
  self%estore_target=-1.d0
END IF
IF((self%pax_target>0.d0).AND.(self%Ip_ratio_target>-1.d98))THEN
  CALL oft_warn("Conflicting pressure targets specified, ignoring pax_target")
  self%pax_target=-1.d0
END IF
IF(self%V0_target>-1.d98)THEN
  IF(self%isoflux_ntargets>0.OR.self%flux_ntargets>0)THEN
    CALL oft_warn("V0_target and isoflux_targets specified, ignoring V0_target")
    self%V0_target=-1.d99
    self%vcontrol_val=0.d0
  END IF
END IF
!---
IF(oft_env%pm)THEN
  WRITE(*,'(2A)')oft_indent,'Starting non-linear GS solver'
  CALL oft_increase_indent
END IF
DO i=1,self%maxits
  !---Ramp R0 target
  R0_tmp=(i-1)*(self%R0_target-R0_in)/REAL(self%nR0_ramp,8) + R0_in
  V0_tmp=(i-1)*(self%V0_target-V0_in)/REAL(self%nR0_ramp,8) + V0_in
  IF(i>self%nR0_ramp)R0_tmp=self%R0_target
  IF(i>self%nR0_ramp)V0_tmp=self%V0_target
  !---
  CALL psip%add(0.d0,1.d0,self%psi)

  !---Compute toroidal flux contribution
  CALL rhs%add(0.d0,1.d0,psi_alam)
  CALL self%zerob_bc%apply(rhs)
  !---Solve linear system
  CALL rhs%get_local(vals_tmp)
  self%lu_solver%sec_rhs(:,1) = vals_tmp
  !---Compute pressure contribution
  CALL rhs%add(0.d0,1.d0,psi_press)
  CALL self%zerob_bc%apply(rhs)
  pm_save=oft_env%pm; oft_env%pm=.FALSE.
  t1=omp_get_wtime()
  self%lu_solver%nrhs=2
  CALL psi_press%set(0.d0)
  CALL self%lu_solver%apply(psi_press,rhs)
  CALL psi_alam%restore_local(self%lu_solver%sec_rhs(:,1))
  CALL psi_alam%scale(1.d0/self%alam)
  self%lu_solver%nrhs=1
  self%timing(3)=self%timing(3)+(omp_get_wtime()-t1)
  oft_env%pm=pm_save

  param_mat=0.d0
  param_rhs=0.d0
  IF(self%Itor_target>0.d0)THEN
    param_mat(1,:)=[itor_alam,itor_press,0.d0]
    param_rhs(1)=self%Itor_target
  ELSE
    param_mat(1,1)=1.d0
    param_rhs(1)=self%alam
  END IF

  !---Get desired O-point location for linear fit
  cell=0
  pt=self%o_point
  IF(self%R0_target>0.d0)pt(1)=R0_tmp
  IF(self%V0_target>-1.d98)pt(2)=V0_tmp
  CALL bmesh_findcell(self%fe_rep%mesh,cell,pt,f)
  CALL self%fe_rep%mesh%jacobian(cell,f,goptmp,v)

  !---Add row for radial control (beta)
  IF(self%R0_target>0.d0)THEN
    !
    psi_geval%u=>psi_vac
    CALL psi_geval%setup(self%fe_rep)
    CALL psi_geval%interp(cell,f,goptmp,gpsi0)
    param_rhs(2)=-gpsi0(1)
    !
    psi_geval%u=>psi_vcont
    CALL psi_geval%setup(self%fe_rep)
    CALL psi_geval%interp(cell,f,goptmp,gpsi0)
    psi_geval%u=>psi_alam
    CALL psi_geval%setup(self%fe_rep)
    CALL psi_geval%interp(cell,f,goptmp,gpsi1)
    psi_geval%u=>psi_press
    CALL psi_geval%setup(self%fe_rep)
    CALL psi_geval%interp(cell,f,goptmp,gpsi2)
    param_mat(2,:)=[gpsi1(1),gpsi2(1),gpsi0(1)]
  ELSE IF(self%estore_target>0.d0)THEN
    param_rhs(2)=self%estore_target
    param_mat(2,2)=estored*3.d0/2.d0
  ELSE IF(self%pax_target>0.d0)THEN
    param_rhs(2)=self%pax_target
    param_mat(2,2)=self%P%f(self%plasma_bounds(2))
  ELSE IF(self%Ip_ratio_target>-1.d98)THEN
    param_rhs(2)=0.d0
    param_mat(2,:)=[itor_alam,-itor_press*self%Ip_ratio_target,0.d0]
  ELSE
    param_mat(2,2)=1.d0
    param_rhs(2)=self%pnorm
  END IF

  !---Add row for vertical control
  IF(self%V0_target>-1.d98)THEN
    ! 
    CALL bmesh_findcell(self%fe_rep%mesh,cell,pt,f)
    CALL self%fe_rep%mesh%jacobian(cell,f,goptmp,v)
    psi_geval%u=>psi_vac
    CALL psi_geval%setup(self%fe_rep)
    CALL psi_geval%interp(cell,f,goptmp,gpsi0)
    param_rhs(3)=-gpsi0(2)
    ! 
    psi_geval%u=>psi_vcont
    CALL psi_geval%setup(self%fe_rep)
    CALL psi_geval%interp(cell,f,goptmp,gpsi0)
    psi_geval%u=>psi_alam
    CALL psi_geval%setup(self%fe_rep)
    CALL psi_geval%interp(cell,f,goptmp,gpsi1)
    psi_geval%u=>psi_press
    CALL psi_geval%setup(self%fe_rep)
    CALL psi_geval%interp(cell,f,goptmp,gpsi2)
    param_mat(3,:)=[gpsi1(2),gpsi2(2),gpsi0(2)]
  ELSE
    param_mat(3,3)=1.d0
    param_rhs(3)=0.d0
  END IF

  ! Solve for parameters
  pm_save=oft_env%pm; oft_env%pm=.FALSE.
  CALL lapack_matinv(3,param_mat,ierr_loc)
  oft_env%pm=pm_save
  IF(ierr_loc/=0)THEN
    error_flag=-6
    EXIT
  END IF
  param_vec=MATMUL(param_mat,param_rhs)
  self%alam=param_vec(1)
  self%pnorm=param_vec(2)
  self%vcontrol_val=param_vec(3)

  ! Create plasma poloidal flux
  CALL self%psi%set(0.d0)
  CALL self%psi%add(0.d0,self%alam,psi_alam,self%pnorm,psi_press)

  ! Fit coils if operating in isoflux mode
  IF(self%isoflux_ntargets+self%flux_ntargets+self%saddle_ntargets>0)THEN
    CALL self%psi%add(1.d0,1.d0,psi_eddy)
    CALL self%psi%add(1.d0,1.d0,psi_bc)
    CALL gs_fit_isoflux(self,psip,ierr_loc)
    IF(ierr_loc/=0)THEN
      error_flag=-7
      EXIT
    END IF
    CALL self%psi%add(1.d0,-1.d0,psi_eddy)
    CALL self%psi%add(1.d0,-1.d0,psi_bc)
  END IF
  !---Update vacuum field part
  CALL psi_vac%set(0.d0)
  CALL psi_vac%add(1.d0,1.d0,psi_bc)
  DO j=1,self%ncoils
    IF(self%Rcoils(j)<=0.d0)CALL psi_vac%add(1.d0,self%coil_currs(j),self%psi_coil(j)%f)
  END DO

  ! Add fixed wall eddy contributions
  IF(self%isoflux_ntargets+self%flux_ntargets+self%saddle_ntargets>0)THEN
    !---Update vacuum field part
    CALL psi_eddy%set(0.d0)
#ifdef OFT_TOKAMAKER_LEGACY
    DO j=1,self%ncond_regs
      DO k=1,self%cond_regions(j)%neigs
        CALL psi_eddy%add(1.d0,self%cond_regions(j)%weights(k), &
          self%cond_regions(j)%psi_eig(k)%f)
      END DO
    END DO
#endif
    CALL psi_vac%add(1.d0,1.d0,psi_eddy)
  END IF

  ! Add vacuum fields to solution
  CALL self%psi%add(1.d0,1.d0,psi_vac)
  CALL self%psi%add(1.d0,self%vcontrol_val,psi_vcont)

  ! Compute passive eddy currents
  IF(self%dt>0.d0)THEN
    CALL psi_dt%set(0.d0)
    CALL psi_dt%add(0.d0,-1.d0/self%dt,self%psi,1.d0/self%dt,self%psi_dt)
    IF(self%ncoils>0)THEN
      CALL psi_dt%get_local(vals_tmp)
      CALL psi_aug%restore_local(vals_tmp,1)
      !---Set Vcoil currents at previous step and remove associated flux
      DO j=1,self%ncoils+1
        IF(self%Rcoils(j)>0.d0)THEN
          CALL psi_aug%add(1.d0,-self%coils_dt(j)/self%dt,self%psi_coil(j)%f)
          vals_tmp(j)=self%coils_dt(j)/self%dt
        ELSE
          vals_tmp(j)=0.d0
        END IF
      END DO
      CALL psi_aug%restore_local(vals_tmp(1:self%ncoils+1),2)
      CALL gs_wall_source(self,psi_aug,tmp_aug)
      !---Add voltages for Vcoils
      CALL tmp_aug%get_local(vals_tmp,2)
      DO j=1,self%ncoils+1
        IF(self%Rcoils(j)>0.d0)THEN
          vals_tmp(j)=vals_tmp(j)+self%coils_volt(j)
        END IF
      END DO
      CALL tmp_aug%restore_local(vals_tmp(1:self%ncoils+1),2)
      CALL self%zerob_bc%apply(tmp_aug)
      !---Solve in augmented space (flux + coils)
      CALL psi_aug%set(0.d0)
      pm_save=oft_env%pm; oft_env%pm=.FALSE.
      CALL self%lu_solver_dt%apply(psi_aug,tmp_aug)
      oft_env%pm=pm_save
      CALL psi_aug%get_local(vals_tmp,1)
      CALL psi_dt%restore_local(vals_tmp)
      CALL psi_aug%get_local(vals_tmp,2)
      !---Update coil currents in solution for Vcoils
      DO j=1,self%ncoils+1
        IF(self%Rcoils(j)>0.d0)THEN
          self%coil_currs(j)=vals_tmp(j)
          CALL tmp_vec%add(1.d0,self%coil_currs(j),self%psi_coil(j)%f)
        END IF
      END DO
    ELSE
      CALL gs_wall_source(self,psi_dt,tmp_vec)
      CALL self%zerob_bc%apply(tmp_vec)
      !---Solve in augmented space (flux + coils)
      CALL psi_dt%set(0.d0)
      pm_save=oft_env%pm; oft_env%pm=.FALSE.
      CALL self%lu_solver_dt%apply(psi_dt,tmp_vec)
      oft_env%pm=pm_save
    END IF
    !---Add flux to solution
    CALL psi_eddy%add(1.d0,1.d0,psi_dt)
    CALL psi_vac%add(1.d0,1.d0,psi_dt)
    CALL self%psi%add(1.d0,1.d0,psi_dt)
  END IF

  !---Check for scale issues
  CALL self%psi%get_local(vals_tmp)
  psimax=maxval(ABS(vals_tmp))
  fail_test=psimax<gs_epsilon
  fail_test=fail_test.OR.((self%plasma_bounds(2) < self%plasma_bounds(1)).AND.self%has_plasma)
  fail_test=fail_test.OR.((self%o_point(1) < self%rmin).AND.self%has_plasma)
  IF(fail_test)THEN
    !WRITE(*,*)psimax,self%plasma_bounds,self%o_point
    IF(psimax<gs_epsilon)error_flag=-2
    IF((self%plasma_bounds(2) < self%plasma_bounds(1)).AND.self%has_plasma)error_flag=-3
    IF((self%o_point(1) < self%rmin).AND.self%has_plasma)error_flag=-4
    EXIT
  END IF
  !---Under-relax solution
  CALL self%psi%add(1.d0-self%urf,self%urf,psip)
  !---Update flux scale for free and fixed boundary
  IF(.NOT.self%free)THEN
    CALL self%psi%add(1.d0,-1.d0,psi_vac)
    CALL self%psi%add(1.d0,-self%vcontrol_val,psi_vcont)
    CALL self%zerob_bc%apply(self%psi)
    IF(self%I%f_offset==0.d0)THEN
      CALL self%psi%get_local(vals_tmp)
      self%psimax=MAXVAL(vals_tmp)
      CALL self%psi%scale(1.d0/self%psimax)
      self%alam=SQRT((self%alam**2)/self%psimax)
      self%psimax=1.d0
    ! ELSE IF(self%Itor_target>0.d0)THEN
    !   itor=self%itor()
    !   IF(itor<=0.d0)THEN
    !     error_flag=-5
    !     EXIT
    !   END IF
    !   alamp=itor/self%Itor_target
    !   CALL self%psi%scale(1.d0/alamp)
    !   self%alam=SQRT((self%alam**2)/alamp)
    END IF
    CALL self%psi%add(1.d0,1.d0,psi_vac)
    CALL self%psi%add(1.d0,self%vcontrol_val,psi_vcont)
    alamp=self%alam
  END IF
  !---Update flux functions
  CALL gs_update_bounds(self)
  CALL self%I%update(self)
  CALL self%p%update(self)
  !---Output
  IF(self%save_visit.AND.self%plot_step)THEN
    eq_count=eq_count+1
    CALL self%xdmf%add_timestep(REAL(eq_count,8))
    CALL self%psi%get_local(vals_tmp)
    IF(self%plasma_bounds(1)<-1.d98)THEN
      CALL self%fe_rep%mesh%save_vertex_scalar(vals_tmp,self%xdmf,'Psi')
    ELSE
      CALL self%fe_rep%mesh%save_vertex_scalar(vals_tmp-self%plasma_bounds(1),self%xdmf,'Psi')
    END IF
    CALL psi_vac%get_local(vals_tmp)
    CALL self%fe_rep%mesh%save_vertex_scalar(vals_tmp,self%xdmf,'Psi_vac')
    CALL psi_eddy%get_local(vals_tmp)
    CALL self%fe_rep%mesh%save_vertex_scalar(vals_tmp,self%xdmf,'Psi_eddy')
    CALL psi_vcont%get_local(vals_tmp)
    vals_tmp=vals_tmp*self%vcontrol_val
    CALL self%fe_rep%mesh%save_vertex_scalar(vals_tmp,self%xdmf,'Psi_vcont')
  END IF
  !---Update vacuum field part
  CALL gs_source(self,self%psi,rhs,psi_alam,psi_press,itor_alam,itor_press,estored)
  !---Compute error in NL function
  CALL tmp_vec%set(0.d0)
  CALL tmp_vec%add(0.d0,1.d0,self%psi,-1.d0,psi_vac)
  CALL tmp_vec%add(1.d0,-self%vcontrol_val,psi_vcont)
  CALL self%dels%apply(tmp_vec,psip)
  CALL psip%add(1.d0,-1.d0,rhs)
  IF(.NOT.self%free)CALL self%zerob_bc%apply(psip)
  nl_res=psip%dot(psip)
  !---Output progress
  IF(oft_env%pm)WRITE(*,'(A,I4,6ES12.4)')oft_indent,i,self%alam,self%pnorm, &
    SQRT(nl_res),self%o_point(1),self%o_point(2),self%vcontrol_val/mu0
  !---Check if converged
  IF((self%R0_target>0.d0).AND.(i<self%nR0_ramp))CYCLE
  IF(SQRT(nl_res)<self%nl_tol)EXIT
end do
IF(oft_env%pm)CALL oft_decrease_indent
IF(i>self%maxits)error_flag=-1
!---Output
IF(self%save_visit.AND.self%plot_final)THEN
  eq_count=eq_count+1
  CALL self%xdmf%add_timestep(REAL(eq_count,8))
  CALL self%psi%get_local(vals_tmp)
  IF(self%plasma_bounds(1)<-1.d98)THEN
    CALL self%fe_rep%mesh%save_vertex_scalar(vals_tmp,self%xdmf,'Psi')
  ELSE
    CALL self%fe_rep%mesh%save_vertex_scalar(vals_tmp-self%plasma_bounds(1),self%xdmf,'Psi')
  END IF
  CALL psi_vac%get_local(vals_tmp)
  CALL self%fe_rep%mesh%save_vertex_scalar(vals_tmp,self%xdmf,'Psi_vac')
  CALL psi_eddy%get_local(vals_tmp)
  CALL self%fe_rep%mesh%save_vertex_scalar(vals_tmp,self%xdmf,'Psi_eddy')
  CALL psi_vcont%get_local(vals_tmp)
  vals_tmp=vals_tmp*self%vcontrol_val
  CALL self%fe_rep%mesh%save_vertex_scalar(vals_tmp,self%xdmf,'Psi_vcont')
END IF
self%timing(1)=self%timing(1)+(omp_get_wtime()-t0)
IF(oft_env%pm)THEN
  WRITE(*,*)'Timing:',self%timing(1)
  WRITE(*,*)'  Source:  ',self%timing(2)
  WRITE(*,*)'  Solve:   ',self%timing(3)
  WRITE(*,*)'  Boundary:',self%timing(4)
  WRITE(*,*)'  Other:   ',self%timing(1)-SUM(self%timing(2:4))
END IF
!---
CALL rhs%delete
CALL psip%delete
CALL psiin%delete
CALL rhs_bc%delete
CALL psi_bc%delete
CALL psi_vac%delete
CALL psi_vcont%delete
CALL psi_eddy%delete
CALL psi_alam%delete
CALL psi_press%delete
DEALLOCATE(rhs,psip,psiin)
DEALLOCATE(rhs_bc,psi_bc,psi_alam,psi_press,psi_vac,psi_vcont)
DEALLOCATE(vals_tmp,psi_eddy)
IF(self%dt>0.d0)THEN
  CALL psi_dt%delete
  IF(self%ncoils>0)THEN
    CALL psi_aug%delete
    CALL tmp_aug%delete
    DEALLOCATE(psi_aug,tmp_aug)
  END IF
  DEALLOCATE(psi_dt)
END IF
!---
IF(self%compute_chi)CALL self%get_chi
self%ierr=error_flag
IF(PRESENT(ierr))THEN
  ierr=error_flag
ELSE
  IF(error_flag<0)THEN
    err_reason=gs_err_reason(error_flag)
    WRITE(*,'(3A)')oft_indent,'Equilibrium solve Failed: ',TRIM(err_reason)
  END IF
END IF
end subroutine gs_solve
!------------------------------------------------------------------------------
!> Compute solution to linearized Grad-Shafranov without updating \f$ \psi \f$ for RHS
!------------------------------------------------------------------------------
subroutine gs_lin_solve(self,adjust_r0,ierr)
class(gs_eq), intent(inout) :: self !< G-S object
logical, intent(in) :: adjust_r0 !< Needs docs
integer(4), optional, intent(out) :: ierr !< Error flag
class(oft_vector), pointer :: rhs,rhs_bc,psip,psiin,psi_bc,psi_alam,psi_press
class(oft_vector), pointer :: psi_vac,psi_vcont
real(r8), pointer, dimension(:) :: vals_tmp
type(oft_lag_bginterp), target :: psi_geval
real(8) :: goptmp(3,3),pt(2),v,pmax,pmin,dpnorm
real(8) :: opoint(2),f(3),t0,t1,curr,itor_alam,itor_press,estored
REAL(8) :: psimax,alamin,alamp,pnorm0,R0_hist(2),gpsi0(3),gpsi1(3),gpsi2(3)
REAL(8) :: param_mat(3,3),param_vec(3),param_rhs(3)
integer(4) :: ii,j,k,error_flag,cell,ierr_loc
CHARACTER(LEN=40) :: err_reason
logical :: pm_save
t0=omp_get_wtime()
!---
error_flag=0
!---
ALLOCATE(vals_tmp(self%psi%n))
CALL self%psi%new(psip)
CALL self%psi%new(psiin)
CALL psiin%add(0.d0,1.d0,self%psi)
CALL psip%add(0.d0,1.d0,self%psi)
alamin=self%alam
alamp=self%alam
!---
CALL self%psi%new(rhs)
CALL self%psi%new(rhs_bc)
CALL self%psi%new(psi_bc)
CALL self%psi%new(psi_vac)
CALL self%psi%new(psi_vcont)
CALL self%psi%new(psi_alam)
CALL self%psi%new(psi_press)
IF(oft_env%pm)THEN
  WRITE(*,'(2A)')oft_indent,'Starting Linearized GS solver'
  CALL oft_increase_indent
END IF
!---Update flux functions
CALL gs_update_bounds(self)
CALL self%I%update(self)
CALL self%p%update(self)
!---Get J_phi source term
CALL gs_source(self,self%psi,rhs,psi_alam,psi_press,itor_alam,itor_press,estored)
CALL psi_alam%scale(1.d0/self%alam)
!---Update vacuum field part
CALL psi_vac%set(0.d0)
DO j=1,self%ncoils
  ! curr = self%coil_regions(j)%curr
  CALL psi_vac%add(1.d0,self%coil_currs(j),self%psi_coil(j)%f)
END DO
#ifdef OFT_TOKAMAKER_LEGACY
DO j=1,self%ncond_regs
  DO k=1,self%cond_regions(j)%neigs
    ii=self%cond_regions(j)%eig_map(k)
    CALL psi_vac%add(1.d0,self%cond_regions(j)%weights(k), &
      self%cond_regions(j)%psi_eig(k)%f)
  END DO
END DO
#endif
CALL psi_vcont%set(0.d0)
DO j=1,self%ncoils
  ! curr = self%coil_regions(j)%vcont_gain
  CALL psi_vcont%add(1.d0,self%coil_vcont(j),self%psi_coil(j)%f)
END DO

param_mat=0.d0
param_rhs=0.d0
IF(self%Itor_target>0.d0)THEN
  itor_alam=self%itor(psi_alam)
  itor_press=self%itor(psi_press)
  param_mat(1,:)=[itor_alam,itor_press,0.d0]
  param_rhs(1)=self%Itor_target
ELSE
  param_mat(1,1)=1.d0
  param_rhs(1)=self%alam
END IF

!---Get desired O-point location for linear fit
cell=0
pt=self%o_point
IF(self%R0_target>0.d0)pt(1)=self%R0_target
IF(self%V0_target>-1.d98)pt(2)=self%V0_target
CALL bmesh_findcell(self%fe_rep%mesh,cell,pt,f)
CALL self%fe_rep%mesh%jacobian(cell,f,goptmp,v)

!---Add row for radial control (beta)
IF((self%R0_target>0.d0).AND.adjust_r0)THEN
  !
  psi_geval%u=>psi_vac
  CALL psi_geval%setup(self%fe_rep)
  CALL psi_geval%interp(cell,f,goptmp,gpsi0)
  param_rhs(2)=-gpsi0(1)
  !
  psi_geval%u=>psi_vcont
  CALL psi_geval%setup(self%fe_rep)
  CALL psi_geval%interp(cell,f,goptmp,gpsi0)
  psi_geval%u=>psi_alam
  CALL psi_geval%setup(self%fe_rep)
  CALL psi_geval%interp(cell,f,goptmp,gpsi1)
  psi_geval%u=>psi_press
  CALL psi_geval%setup(self%fe_rep)
  CALL psi_geval%interp(cell,f,goptmp,gpsi2)
  param_mat(2,:)=[gpsi1(1),gpsi2(1),gpsi0(1)]
ELSE
  param_mat(2,2)=1.d0
  param_rhs(2)=self%pnorm
END IF

!---Add row for vertical control
IF((self%V0_target>-1.d98).AND.adjust_r0)THEN
  ! 
  CALL bmesh_findcell(self%fe_rep%mesh,cell,pt,f)
  CALL self%fe_rep%mesh%jacobian(cell,f,goptmp,v)
  psi_geval%u=>psi_vac
  CALL psi_geval%setup(self%fe_rep)
  CALL psi_geval%interp(cell,f,goptmp,gpsi0)
  param_rhs(3)=-gpsi0(2)
  ! 
  psi_geval%u=>psi_vcont
  CALL psi_geval%setup(self%fe_rep)
  CALL psi_geval%interp(cell,f,goptmp,gpsi0)
  psi_geval%u=>psi_alam
  CALL psi_geval%setup(self%fe_rep)
  CALL psi_geval%interp(cell,f,goptmp,gpsi1)
  psi_geval%u=>psi_press
  CALL psi_geval%setup(self%fe_rep)
  CALL psi_geval%interp(cell,f,goptmp,gpsi2)
  param_mat(3,:)=[gpsi1(2),gpsi2(2),gpsi0(2)]
ELSE
  param_mat(3,3)=1.d0
  param_rhs(3)=0.d0
END IF

! Solve for parameters
pm_save=oft_env%pm; oft_env%pm=.FALSE.
CALL lapack_matinv(3,param_mat,ierr_loc)
oft_env%pm=pm_save
param_vec=MATMUL(param_mat,param_rhs)
self%alam=param_vec(1)
self%pnorm=param_vec(2)
self%vcontrol_val=param_vec(3)

! Create plasma poloidal flux
CALL self%psi%set(0.d0)
CALL self%psi%add(0.d0,self%alam,psi_alam,self%pnorm,psi_press)
CALL self%psi%add(1.d0,1.d0,psi_vac)
CALL self%psi%add(1.d0,self%vcontrol_val,psi_vcont)


! !---Compute initial guess based on zeroing r-gradient
! IF(self%R0_target>0.d0.AND.adjust_r0)THEN
!   !---Compute toroidal flux contribution
!   CALL rhs%add(0.d0,1.d0,psi_alam)
!   IF(self%free)THEN ! Set BC for dirichlet flux
!     CALL psi_bc%set(0.d0)
!     CALL gs_set_bc(self,self%u_hom,psi_bc)
!     CALL self%zerob_bc%apply(rhs)
!     CALL rhs%add(1.d0,1.d0,psi_bc)
!   ELSE
!     CALL self%zerob_bc%apply(rhs)
!   END IF
!   !---Solve linear system
!   CALL rhs%get_local(vals_tmp)
!   self%lu_solver%sec_rhs(:,1) = vals_tmp
!   !---Compute pressure contribution
!   CALL rhs%add(0.d0,1.d0,psi_press)
!   CALL self%zerob_bc%apply(rhs)
!   pm_save=oft_env%pm; oft_env%pm=.FALSE.
!   t1=omp_get_wtime()
!   self%lu_solver%nrhs=2
!   CALL self%lu_solver%apply(psi_press,rhs)
!   CALL psi_alam%restore_local(self%lu_solver%sec_rhs(:,1))
!   self%lu_solver%nrhs=1
!   self%timing(3)=self%timing(3)+(omp_get_wtime()-t1)
!   oft_env%pm=pm_save
!   !---Update pressure with fixed R0 using bissection
!   pmin=-1.d99
!   pmax=-1.d99
!   pnorm0=self%pnorm
!   dpnorm=.1d0
!   R0_hist=0.d0
!   R0_tmp=self%R0_target
!   opoint=self%o_point
!   DO j=1,30
!     !---Compute initial guess based on zeroing r-gradient
!     IF(j==1)THEN
!       pt=[R0_tmp,self%o_point(2)]
!       cell=0
!       CALL bmesh_findcell(self%fe_rep%mesh,cell,pt,f)
!       CALL self%fe_rep%mesh%jacobian(cell,f,goptmp,v)
!       !
!       psi_geval%u=>psi_alam
!       CALL psi_geval%setup(self%fe_rep)
!       CALL psi_geval%interp(cell,f,goptmp,gpsi1)
!       psi_geval%u=>psi_press
!       CALL psi_geval%setup(self%fe_rep)
!       CALL psi_geval%interp(cell,f,goptmp,gpsi2)
!       IF(gpsi2(1)/=0.d0)self%pnorm=-gpsi1(1)/gpsi2(1)
!       opoint=pt
!     END IF
!     !
!     CALL self%psi%set(0.d0)
!     CALL self%psi%add(0.d0,1.d0,psi_alam,self%pnorm,psi_press)
!     IF(self%R0_target<0.d0)EXIT
!     !---Compute R0
!     CALL gs_psimax(self,psimax,opoint(1),opoint(2))
!     IF(ABS(opoint(1)-R0_tmp)<1.d-4)EXIT
!     !---Compute next guess for pnorm
!     IF(opoint(1)>R0_tmp)THEN
!       R0_hist(2)=opoint(1)
!       pmax=self%pnorm
!     END IF
!     IF(opoint(1)<R0_tmp)THEN
!       R0_hist(1)=opoint(1)
!       pmin=self%pnorm
!     END IF
!     IF(pmin>-1.d98.AND.pmax>-1.d98)THEN
!       self%pnorm = (R0_tmp-R0_hist(1))*(pmax-pmin)/(R0_hist(2)-R0_hist(1)) + pmin
!       CYCLE
!     END IF
!     IF(opoint(1)>R0_tmp)self%pnorm = self%pnorm - dpnorm
!     IF(opoint(1)<R0_tmp)self%pnorm = self%pnorm + dpnorm
!   END DO
! ELSE
!   !---Compute full contribution
!   CALL rhs%add(0.d0,1.d0,psi_alam,self%pnorm,psi_press)
!   IF(self%free)THEN ! Set BC for dirichlet flux
!     CALL psi_bc%set(0.d0)
!     CALL gs_set_bc(self,self%u_hom,psi_bc)
!     IF(self%use_lu)THEN
!       CALL self%zerob_bc%apply(rhs)
!       CALL rhs%add(1.d0,1.d0,psi_bc)
!     ! ELSE
!     !   CALL self%solver%a%apply(psi_bc,rhs_bc)
!     !   CALL rhs%add(1.d0,-1.d0,rhs_bc)
!     END IF
!   ELSE
!     CALL self%zerob_bc%apply(rhs)
!   END IF
!   !---Solve linear system
!   t1=omp_get_wtime()
!   IF(self%use_lu)THEN
!     CALL self%lu_solver%apply(self%psi,rhs)
!   ! ELSE
!   !   pm_save=oft_env%pm; oft_env%pm=.FALSE.
!   !   CALL self%psi%add(0.d0,1.d0,psi_bc)
!   !   CALL self%solver%apply(self%psi,rhs)
!   !   oft_env%pm=pm_save
!   END IF
!   self%timing(3)=self%timing(3)+(omp_get_wtime()-t1)
! END IF
IF(oft_env%pm)CALL oft_decrease_indent
! !---Update flux functions
! CALL gs_update_bounds(self)
! CALL self%I%update(self)
! CALL self%p%update(self)
!---
CALL rhs%delete
CALL psip%delete
CALL psiin%delete
CALL rhs_bc%delete
CALL psi_bc%delete
CALL psi_vac%delete
CALL psi_vcont%delete
CALL psi_alam%delete
CALL psi_press%delete
DEALLOCATE(rhs,psip,psiin)
DEALLOCATE(rhs_bc,psi_bc,psi_alam,psi_press,psi_vac,psi_vcont)
DEALLOCATE(vals_tmp)
!---
IF(self%compute_chi)CALL self%get_chi
self%ierr=error_flag
self%timing(1)=self%timing(1)+(omp_get_wtime()-t0)
IF(PRESENT(ierr))THEN
  ierr=error_flag
ELSE
  IF(error_flag<0)THEN
    err_reason=gs_err_reason(error_flag)
    WRITE(*,'(3A)')oft_indent,'Equilibrium solve Failed: ',TRIM(err_reason)
  END IF
END IF
end subroutine gs_lin_solve
!------------------------------------------------------------------------------
!> Compute Grad-Shafranov solution for vacuum (no plasma)
!------------------------------------------------------------------------------
subroutine gs_vac_solve(self,psi_sol,rhs_source,ierr)
class(gs_eq), intent(inout) :: self !< G-S object
class(oft_vector), intent(inout) :: psi_sol !< Input: BCs for \f$ \psi \f$, Output: solution
CLASS(bfem_interp), optional, intent(inout) :: rhs_source !< Specified current source (optional)
integer(4), optional, intent(out) :: ierr !< Error flag
class(oft_vector), pointer :: rhs_bc,psi_bc,psi_eddy,psi_dt,tmp_vec,psi_vac,psi_vcont,psi_aug,tmp_aug
integer(4) :: j,k,error_flag
REAL(8) :: psimax
real(r8), pointer, DIMENSION(:) :: vals_tmp
logical :: pm_save
!---
ierr=0
IF(TRIM(self%lu_solver%package)=='none')THEN
  CALL oft_abort("LU solver required for GS solve","gs_vac_solve",__FILE__)
ELSE
  IF(.NOT.ASSOCIATED(self%lu_solver%A))THEN
    self%lu_solver%A=>self%dels
    ALLOCATE(self%lu_solver%sec_rhs(self%psi%n,2))
  END IF
END IF
!
! self%o_point(1)=-1.d0
CALL self%psi%new(psi_vac)
CALL self%psi%new(psi_vcont)
CALL self%psi%new(psi_eddy)
IF(self%dt>0.d0)THEN
  IF(self%dt/=self%dt_last)THEN
    CALL build_dels(self%dels_dt,self,"free",self%dt)
    self%dt_last=self%dt
    self%lu_solver_dt%refactor=.TRUE.
  END IF
  self%lu_solver_dt%A=>self%dels_dt
  CALL self%psi%new(psi_dt)
  CALL self%psi%new(tmp_vec)
  IF(self%ncoils>0)THEN
    CALL self%aug_vec%new(psi_aug)
    CALL self%aug_vec%new(tmp_aug)
  END IF
  ALLOCATE(vals_tmp(self%psi%n))
ELSE
  IF(PRESENT(rhs_source))THEN
    CALL self%psi%new(psi_dt)
    CALL self%psi%new(tmp_vec)
  END IF
END IF
!---Update vacuum field part
CALL psi_vac%set(0.d0)
DO j=1,self%ncoils
  ! curr = self%coil_regions(j)%curr
  IF(self%Rcoils(j)<=0.d0)CALL psi_vac%add(1.d0,self%coil_currs(j),self%psi_coil(j)%f)
END DO
CALL psi_eddy%set(0.d0)
#ifdef OFT_TOKAMAKER_LEGACY
DO j=1,self%ncond_regs
  DO k=1,self%cond_regions(j)%neigs
    ! ii=self%cond_regions(j)%eig_map(k)
    ! CALL psi_vac%add(1.d0,self%cond_regions(j)%weights(k), &
    !   self%cond_regions(j)%psi_eig(k)%f)
    CALL psi_eddy%add(1.d0,self%cond_regions(j)%weights(k), &
    self%cond_regions(j)%psi_eig(k)%f)
  END DO
END DO
#endif
CALL psi_vac%add(1.d0,1.d0,psi_eddy)
!
CALL psi_vcont%set(0.d0)
DO j=1,self%ncoils
  ! curr = self%coil_regions(j)%vcont_gain
  CALL psi_vcont%add(1.d0,self%coil_vcont(j),self%psi_coil(j)%f)
END DO
IF((self%dt>0.d0).AND.oft_env%pm)THEN
  WRITE(*,'(2A)')oft_indent,'Starting vacuum GS solver'
  CALL oft_increase_indent
END IF
! Compute inhomogeneous part
psimax=psi_sol%dot(psi_sol)
IF(psimax>1.d-14)THEN
  CALL self%psi%new(rhs_bc)
  CALL self%psi%new(psi_bc)
  CALL rhs_bc%add(0.d0,1.d0,psi_sol)
  CALL psi_bc%add(0.d0,1.d0,rhs_bc)
  CALL self%zerob_bc%apply(psi_bc)
  CALL rhs_bc%add(1.d0,-1.d0,psi_bc)
  CALL psi_bc%set(0.d0)
  pm_save=oft_env%pm; oft_env%pm=.FALSE.
  CALL self%lu_solver%apply(psi_bc,rhs_bc)
  oft_env%pm=pm_save
  CALL psi_vac%add(1.d0,1.d0,psi_bc)
  CALL rhs_bc%delete()
  CALL psi_bc%delete()
  DEALLOCATE(rhs_bc,psi_bc)
END IF
!
CALL psi_sol%set(0.d0)
CALL psi_sol%add(0.d0,1.d0,psi_vac)
CALL psi_sol%add(1.d0,self%vcontrol_val,psi_vcont)
IF(self%dt>0.d0)THEN
  CALL tmp_vec%set(0.d0)
  CALL tmp_vec%add(0.d0,-1.d0/self%dt,psi_sol,1.d0/self%dt,self%psi_dt)
  IF(self%ncoils>0)THEN
    CALL tmp_vec%get_local(vals_tmp)
    CALL psi_aug%restore_local(vals_tmp,1)
    DO j=1,self%ncoils+1
      IF(self%Rcoils(j)>0.d0)THEN
        CALL tmp_vec%add(1.d0,-self%coils_dt(j)/self%dt,self%psi_coil(j)%f)
        vals_tmp(j)=self%coils_dt(j)/self%dt
      ELSE
        vals_tmp(j)=0.d0
      END IF
    END DO
    CALL psi_aug%restore_local(vals_tmp(1:self%ncoils+1),2)
    CALL gs_wall_source(self,psi_aug,tmp_aug)
    CALL tmp_aug%get_local(vals_tmp,2)
    DO j=1,self%ncoils+1
      IF(self%Rcoils(j)>0.d0)THEN
        vals_tmp(j)=vals_tmp(j)+self%coils_volt(j)
      END IF
    END DO
    CALL tmp_aug%restore_local(vals_tmp(1:self%ncoils+1),2)
    IF(PRESENT(rhs_source))THEN
      CALL gs_gen_source(self,rhs_source,tmp_vec)
      CALL psi_aug%set(0.d0)
      CALL tmp_vec%get_local(vals_tmp)
      CALL psi_aug%restore_local(vals_tmp,1)
      CALL tmp_aug%add(1.d0,1.d0,psi_aug)
    END IF
    CALL self%zerob_bc%apply(tmp_aug)
    CALL psi_aug%set(0.d0)
    pm_save=oft_env%pm; oft_env%pm=.FALSE.
    CALL self%lu_solver_dt%apply(psi_aug,tmp_aug)
    oft_env%pm=pm_save
    CALL psi_aug%get_local(vals_tmp,1)
    CALL tmp_vec%restore_local(vals_tmp)
    CALL psi_aug%get_local(vals_tmp,2)
    DO j=1,self%ncoils+1
      IF(self%Rcoils(j)>0.d0)THEN
        self%coil_currs(j)=vals_tmp(j)
        CALL tmp_vec%add(1.d0,self%coil_currs(j),self%psi_coil(j)%f)
      END IF
    END DO
  ELSE
    CALL psi_dt%add(0.d0,1.d0,tmp_vec)
    CALL gs_wall_source(self,psi_dt,tmp_vec)
    IF(PRESENT(rhs_source))THEN
      CALL gs_gen_source(self,rhs_source,psi_dt)
      CALL tmp_vec%add(1.d0,1.d0,psi_dt)
    END IF
    CALL self%zerob_bc%apply(tmp_vec)
    CALL psi_dt%set(0.d0)
    pm_save=oft_env%pm; oft_env%pm=.FALSE.
    CALL self%lu_solver_dt%apply(psi_dt,tmp_vec)
    oft_env%pm=pm_save
    CALL tmp_vec%add(0.d0,1.d0,psi_dt)
  END IF
  CALL psi_sol%add(1.d0,1.d0,tmp_vec)
ELSE
  IF(PRESENT(rhs_source))THEN
    CALL tmp_vec%set(0.d0)
    CALL gs_gen_source(self,rhs_source,psi_dt)
    CALL self%zerob_bc%apply(psi_dt)
    pm_save=oft_env%pm; oft_env%pm=.FALSE.
    CALL self%lu_solver%apply(tmp_vec,psi_dt)
    oft_env%pm=pm_save
    CALL psi_sol%add(1.d0,1.d0,tmp_vec)
  END IF
END IF
psimax=psi_sol%dot(psi_sol)
IF(oft_env%pm)WRITE(*,'(A,I4,1ES12.4)')oft_indent,1,psimax
IF((self%dt>0.d0).AND.oft_env%pm)THEN
  CALL oft_decrease_indent
END IF
CALL psi_vac%delete
CALL psi_vcont%delete
CALL psi_eddy%delete
DEALLOCATE(psi_vac,psi_vcont,psi_eddy)
IF(self%dt>0.d0)THEN
  CALL psi_dt%delete
  CALL tmp_vec%delete
  IF(self%ncoils>0)THEN
    CALL psi_aug%delete
    CALL tmp_aug%delete
    DEALLOCATE(psi_aug,tmp_aug)
  END IF
  DEALLOCATE(psi_dt,tmp_vec,vals_tmp)
ELSE
  IF(PRESENT(rhs_source))THEN
    CALL psi_dt%delete
    CALL tmp_vec%delete
    DEALLOCATE(psi_dt,tmp_vec)
  END IF
END IF
end subroutine gs_vac_solve
!------------------------------------------------------------------------------
!> Compute Grad-Shafranov solution for current flux definitions
!------------------------------------------------------------------------------
function gs_err_reason(ierr) result(err_reason)
integer(4), intent(in) :: ierr !< Error flag
CHARACTER(LEN=40) :: err_reason !< String representation of error
SELECT CASE(ierr)
  CASE(-1)
    err_reason='Exceeded "maxits"'
  CASE(-2)
    err_reason='Total poloidal flux is zero'
  CASE(-3)
    err_reason='Closed flux volume lost'
  CASE(-4)
    err_reason='Axis dropped below "rmin"'
  CASE(-5)
    err_reason='Toroidal current droppped too low'
  CASE(-6)
    err_reason='Matrix solve failed for targets'
  CASE(-7)
    err_reason='Isoflux fitting failed'
  CASE(-8)
    err_reason='Wall eigenmode flux loop fitting failed'
  CASE DEFAULT
    err_reason='Unknown reason'
END SELECT
end function gs_err_reason
!------------------------------------------------------------------------------
!> Compute required vacuum flux for fixed boundary equilibrium
!------------------------------------------------------------------------------
subroutine gs_fixed_vflux(self,pts,fluxes)
class(gs_eq), intent(inout) :: self !< G-S object
real(8), pointer, intent(inout) :: pts(:,:) !< Locations of boundary points
real(8), pointer, intent(inout) :: fluxes(:) !< Required flux at each point
class(oft_vector), pointer :: rhs,psi_fixed,psi_dummy
real(r8), pointer, DIMENSION(:) :: vals_tmp
real(8) :: itor_alam,itor_press,estored
integer(4) :: i,io_unit
logical :: pm_save
CLASS(oft_matrix), POINTER :: dels_free
TYPE(oft_lusolver) :: lu_solver
!---
IF(self%free)CALL oft_abort("Equilibrium is free-boundary","gs_fixed_vflux",__FILE__)
WRITE(*,'(2A)')oft_indent,"Computing fixed boundary vacuum flux"
!---
NULLIFY(dels_free)
CALL compute_bcmat(self)
CALL build_dels(dels_free,self,"free")
lu_solver%A=>dels_free
!---Compute boundary term
CALL self%psi%new(rhs)
CALL self%psi%new(psi_fixed)
CALL self%psi%new(psi_dummy)
CALL gs_source(self,self%psi,rhs,psi_fixed,psi_dummy,itor_alam,itor_press,estored)
CALL psi_fixed%set(0.d0)
CALL self%zerob_bc%apply(rhs)
CALL lu_solver%apply(psi_fixed,rhs)
!---Write out error at boundary points
NULLIFY(vals_tmp)
CALL psi_fixed%get_local(vals_tmp)
! OPEN(NEWUNIT=io_unit,FILE='fixed_vflux.dat')
ALLOCATE(pts(2,self%fe_rep%mesh%nbp),fluxes(self%fe_rep%mesh%nbp))
IF(.NOT.ASSOCIATED(self%olbp))CALL get_olbp(self%mesh,self%olbp)
DO i=1,self%fe_rep%mesh%nbp
  pts(:,i)=self%fe_rep%mesh%r(1:2,self%olbp(i))
  fluxes(i)=-vals_tmp(self%olbp(i))*self%psiscale
  ! WRITE(io_unit,*)self%fe_rep%mesh%r(1:2,self%fe_rep%mesh%lbp(i)),-vals_tmp(self%fe_rep%mesh%lbp(i))*self%psiscale
END DO
! CLOSE(io_unit)
!---
CALL lu_solver%delete()
CALL dels_free%delete()
DEALLOCATE(dels_free)
!---Destroy temporary vectors
CALL rhs%delete
CALL psi_fixed%delete
CALL psi_dummy%delete
DEALLOCATE(rhs,psi_fixed,psi_dummy)
DEALLOCATE(vals_tmp)
end subroutine gs_fixed_vflux
#ifdef OFT_TOKAMAKER_LEGACY
!------------------------------------------------------------------------------
!> Needs Docs
!------------------------------------------------------------------------------
subroutine gs_get_cond_source(self,cond_fac)
CLASS(gs_eq), intent(inout) :: self !< G-S object
REAL(8), intent(inout) :: cond_fac(:)
real(8) :: curr
integer(4) :: i,j,l,k
!---
cond_fac=0.d0
DO j=1,self%ncond_regs
  IF(self%cond_regions(j)%neigs>0)THEN
    DO k=1,self%cond_regions(j)%nc_quad
      curr = SUM(self%cond_regions(j)%weights*self%cond_regions(j)%cond_vals(k,:))
      DO l=1,4
        i=self%cond_regions(j)%lc(l,k)
        cond_fac(i)=cond_fac(i) + curr/self%fe_rep%mesh%ca(i)
      END DO
    END DO
  END IF
END DO
END SUBROUTINE gs_get_cond_source
#endif
!------------------------------------------------------------------------------
!> Compute plasma component of RHS source for Grad-Shafranov equation
!------------------------------------------------------------------------------
subroutine gs_source(self,a,b,b2,b3,itor_alam,itor_press,estore)
class(gs_eq), intent(inout) :: self !< G-S object
class(oft_vector), TARGET, intent(inout) :: a !< \f$ \psi \f$
CLASS(oft_vector), intent(inout) :: b !< Full RHS source
CLASS(oft_vector), intent(inout) :: b2 !< F*F' component of source (including `alam`)
CLASS(oft_vector), intent(inout) :: b3 !< P' component of source (without `pnorm`)
REAL(8), INTENT(out) :: itor_alam,itor_press,estore
real(r8), pointer, dimension(:) :: atmp,btmp,b2tmp,b3tmp
real(8) :: psitmp,goptmp(3,3),det,pt(3),v,ffp(3),t1
real(8), allocatable :: rhs_loc(:,:),cond_fac(:),rop(:),vcache(:)
integer(4) :: j,m,l
integer(4), allocatable :: j_lag(:)
logical :: curved
t1=omp_get_wtime()
!---
NULLIFY(atmp,btmp,b2tmp,b3tmp)
call b%set(0.d0)
call b2%set(0.d0)
call b3%set(0.d0)
IF(.NOT.self%has_plasma)RETURN
CALL b%get_local(btmp)
CALL b2%get_local(b2tmp)
CALL b3%get_local(b3tmp)
CALL a%get_local(atmp)
!---
itor_alam=0.d0
itor_press=0.d0
estore=0.d0
!$omp parallel private(rhs_loc,j_lag,ffp,curved,goptmp,v,m,det,pt,psitmp,l,rop,vcache) &
!$omp reduction(+:itor_alam) reduction(+:itor_press) reduction(+:estore)
allocate(rhs_loc(self%fe_rep%nce,3))
allocate(rop(self%fe_rep%nce),vcache(self%fe_rep%nce))
allocate(j_lag(self%fe_rep%nce))
!$omp do schedule(static,1)
do j=1,self%fe_rep%mesh%nc
  ! IF(self%cflag(j)==3)CYCLE ! Vacuum region (no source)
  IF(self%fe_rep%mesh%reg(j)/=1)CYCLE ! Only compute in plasma region
  call self%fe_rep%ncdofs(j,j_lag)
  rhs_loc=0.d0
  DO l=1,self%fe_rep%nce
    vcache(l) = atmp(j_lag(l))
  END DO
  curved=cell_is_curved(self%fe_rep%mesh,j)
  do m=1,self%fe_rep%quad%np
    if(curved.OR.(m==1))call self%fe_rep%mesh%jacobian(j,self%fe_rep%quad%pts(:,m),goptmp,v)
    det=v*self%fe_rep%quad%wts(m)
    DO l=1,self%fe_rep%nce
      CALL oft_blag_eval(self%fe_rep,j,l,self%fe_rep%quad%pts(:,m),rop(l))
    END DO
    ffp=0.d0
    pt=self%fe_rep%mesh%log2phys(j,self%fe_rep%quad%pts(:,m))
    IF(gs_test_bounds(self,pt))THEN
      psitmp=0.d0
      !$omp simd reduction(+:psitmp)
      DO l=1,self%fe_rep%nce
        psitmp=psitmp+vcache(l)*rop(l)
      END DO
      IF(psitmp>self%plasma_bounds(1))THEN
        IF(self%mode==0)THEN
          ffp(1:2)=((self%alam**2)*self%I%f(psitmp)+self%alam*self%I%f_offset)*self%I%fp(psitmp)
          itor_alam = itor_alam + self%I%Fp(psitmp)*(self%I%f(psitmp)+self%I%f_offset)/(pt(1)+gs_epsilon)
        ELSE
          ffp(1:2)=0.5d0*self%alam*self%I%fp(psitmp)
          itor_alam = itor_alam + 0.5d0*self%I%Fp(psitmp)/(pt(1)+gs_epsilon)*v*self%fe_rep%quad%wts(m)
        END IF
        ffp([1,3]) = ffp([1,3]) + [self%pnorm,1.d0]*self%P%fp(psitmp)*(pt(1)**2)
        !
        estore = estore + (self%P%F(psitmp))*v*self%fe_rep%quad%wts(m)*pt(1)
        itor_press = itor_press + pt(1)*self%P%Fp(psitmp)*v*self%fe_rep%quad%wts(m)
      END IF
    END IF
    pt(1) = MAX(pt(1),gs_epsilon)
    ffp = ffp*det/pt(1)
    !$omp simd
    do l=1,self%fe_rep%nce
      rhs_loc(l,:)=rhs_loc(l,:)+rop(l)*ffp
    end do
  end do
  !---Get local to global DOF mapping
  do l=1,self%fe_rep%nce
    m = j_lag(l)
    !$omp atomic
    btmp(m)=btmp(m)+rhs_loc(l,1)
    !$omp atomic
    b2tmp(m)=b2tmp(m)+rhs_loc(l,2)
    !$omp atomic
    b3tmp(m)=b3tmp(m)+rhs_loc(l,3)
  end do
end do
deallocate(rhs_loc,j_lag,rop,vcache)
!$omp end parallel
CALL b%restore_local(btmp,add=.TRUE.)
CALL b2%restore_local(b2tmp,add=.TRUE.)
CALL b3%restore_local(b3tmp,add=.TRUE.)
DEALLOCATE(atmp,btmp,b2tmp,b3tmp)
estore = estore*2.d0*pi*self%psiscale
itor_alam = itor_alam*self%psiscale
itor_press = itor_press*self%psiscale
self%timing(2)=self%timing(2)+(omp_get_wtime()-t1)
end subroutine gs_source
!------------------------------------------------------------------------------
!> Compute toroidal flux potential from Grad-Shafranov solution
!------------------------------------------------------------------------------
subroutine gs_get_chi(self)
class(gs_eq), intent(inout) :: self !< G-S object
class(oft_solver), POINTER :: solver
type(oft_lag_brinterp) :: psi_interp
class(oft_vector), pointer :: psihat,rhs
real(r8), pointer :: vals_tmp(:)
class(oft_matrix), POINTER :: dels_grnd
real(8) :: psitmp(1),goptmp(3,3),det,pt(3),rop,v,f
real(8), allocatable :: rhs_loc(:)
integer(4) :: j,m,l
integer(4), allocatable :: j_lag(:)
logical :: curved
!---
NULLIFY(dels_grnd,vals_tmp)
CALL build_dels(dels_grnd,self,"grnd")
!---Setup Solver
CALL create_cg_solver(solver)
solver%A=>dels_grnd
solver%bc=>self%zerogrnd_bc
solver%its=-2
CALL create_diag_pre(solver%pre)
!---
call self%psi%new(psihat)
call psihat%add(0.d0,1.d0/self%psimax,self%psi)
!---
call self%psi%new(rhs)
call rhs%set(0.d0)
CALL rhs%get_local(vals_tmp)
!---
psi_interp%u=>psihat
CALL psi_interp%setup(self%fe_rep)
!---
!$omp parallel private(rhs_loc,j_lag,f,curved,goptmp,v,m,det,pt,psitmp,l,rop)
allocate(rhs_loc(self%fe_rep%nce))
allocate(j_lag(self%fe_rep%nce))
!$omp do
do j=1,self%fe_rep%mesh%nc
  rhs_loc=0.d0
  curved=cell_is_curved(self%fe_rep%mesh,j)
  do m=1,self%fe_rep%quad%np
    if(curved.OR.(m==1))call self%fe_rep%mesh%jacobian(j,self%fe_rep%quad%pts(:,m),goptmp,v)
    det=v*self%fe_rep%quad%wts(m)
    pt=self%fe_rep%mesh%log2phys(j,self%fe_rep%quad%pts(:,m))
    call psi_interp%interp(j,self%fe_rep%quad%pts(:,m),goptmp,psitmp)
    IF(self%mode==0)THEN
      f=self%alam*self%I%f(psitmp(1))+self%I%f_offset
    ELSE
      f=SQRT(self%alam*self%I%F(psitmp(1)) + self%I%f_offset**2)
    END IF
    do l=1,self%fe_rep%nce
      call oft_blag_eval(self%fe_rep,j,l,self%fe_rep%quad%pts(:,m),rop)
      rhs_loc(l)=rhs_loc(l)+rop*f*det/(pt(1)+gs_epsilon)
    end do
  end do
  !---Get local to global DOF mapping
  call self%fe_rep%ncdofs(j,j_lag)
  do l=1,self%fe_rep%nce
    m=j_lag(l)
    !$omp atomic
    vals_tmp(m)=vals_tmp(m)+rhs_loc(l)
  end do
end do
!$omp end do
deallocate(rhs_loc,j_lag)
!$omp end parallel
CALL rhs%restore_local(vals_tmp,add=.TRUE.)
call self%zerob_bc%apply(rhs)
call solver%apply(self%chi,rhs)
!---
call rhs%delete
call psihat%delete
call dels_grnd%delete
DEALLOCATE(rhs,psihat,dels_grnd)
end subroutine gs_get_chi
!------------------------------------------------------------------------------
!> Compute toroidal current for Grad-Shafranov equilibrium
!------------------------------------------------------------------------------
function gs_itor(self,psi_vec) result(itor)
class(gs_eq), intent(inout) :: self !< G-S object
class(oft_vector), optional, intent(inout) :: psi_vec !< Needs docs
real(8):: itor !< Toroidal current
class(oft_vector), pointer :: x
real(r8), pointer, dimension(:) :: vals_tmp
call self%psi%new(x)
!---Compute total current
IF(PRESENT(psi_vec))THEN
  call self%dels%apply(psi_vec,x)
ELSE
  call self%dels%apply(self%psi,x)
END IF
call self%gs_zerob_bc%apply(x)
NULLIFY(vals_tmp)
call x%get_local(vals_tmp)
itor=sum(vals_tmp)*self%psiscale
call x%delete()
DEALLOCATE(x,vals_tmp)
end function gs_itor
!------------------------------------------------------------------------------
!> Compute toroidal current for Grad-Shafranov equilibrium
!------------------------------------------------------------------------------
subroutine gs_itor_nl(self,itor,centroid)
class(gs_eq), intent(inout) :: self !< G-S object
real(8), intent(out) :: itor !< Toroidal current
real(8), optional, intent(out) :: centroid(2) !< Current centroid (optional) [2]
type(oft_lag_brinterp), target :: psi_eval
real(8) :: itor_loc,goptmp(3,3),v,psitmp(1)
real(8) :: pt(3),curr_cent(2)
integer(4) :: i,m
IF(.NOT.self%has_plasma)THEN
  IF(PRESENT(centroid))centroid = 0.d0
  itor=0.d0
  RETURN
END IF
!---
psi_eval%u=>self%psi
CALL psi_eval%setup(self%fe_rep)
!---
itor=0.d0
curr_cent=0.d0
do i=1,self%fe_rep%mesh%nc
  IF(self%fe_rep%mesh%reg(i)/=1)CYCLE
  do m=1,self%fe_rep%quad%np
    call self%fe_rep%mesh%jacobian(i,self%fe_rep%quad%pts(:,m),goptmp,v)
    call psi_eval%interp(i,self%fe_rep%quad%pts(:,m),goptmp,psitmp)
    ! IF(psitmp(1)<self%plasma_bounds(1).OR.psitmp(1)>self%plasma_bounds(2))CYCLE
    pt=self%fe_rep%mesh%log2phys(i,self%fe_rep%quad%pts(:,m))
    !---Compute Magnetic Field
    IF(gs_test_bounds(self,pt).AND.psitmp(1)>self%plasma_bounds(1))THEN
      IF(self%mode==0)THEN
        itor_loc = (self%pnorm*pt(1)*self%P%Fp(psitmp(1)) &
        + (self%alam**2)*self%I%Fp(psitmp(1))*(self%I%f(psitmp(1))+self%I%f_offset/self%alam)/(pt(1)+gs_epsilon))
      ELSE
        itor_loc = (self%pnorm*pt(1)*self%P%Fp(psitmp(1)) &
        + .5d0*self%alam*self%I%Fp(psitmp(1))/(pt(1)+gs_epsilon))
      END IF
      itor = itor + itor_loc*v*self%fe_rep%quad%wts(m)
      curr_cent = curr_cent + itor_loc*pt(1:2)*v*self%fe_rep%quad%wts(m)
    END IF
  end do
end do
IF(PRESENT(centroid))centroid = curr_cent/itor
itor=itor*self%psiscale
end subroutine gs_itor_nl
!------------------------------------------------------------------------------
!> Needs Docs
!------------------------------------------------------------------------------
subroutine gs_update_bounds(self,track_opoint)
class(gs_eq), intent(inout) :: self
logical, optional, intent(in) :: track_opoint
type(oft_lag_brinterp) :: psi_interp
integer(4) :: i,j,cell,ierr,ind_sort(max_xpoints),trace_err,itmp
REAL(8) :: old_bounds(2),f(3),goptmp(3,3),v,psitmp(1),alt_max
REAL(8) :: alt_r,alt_z,zmin,zmax,pttmp(2),vtmp
REAL(8) :: x_point(2,max_xpoints),t1,t2,x_psi(max_xpoints),x_psi_sort(max_xpoints),x_tmp
REAL(8) :: x_point_old(2,max_xpoints),x_vec_old(2,max_xpoints)
REAL(8), POINTER :: psi_vals(:)
REAL(8), PARAMETER :: tol=1.d-8, bounds_exp=2.5d-2
logical, allocatable :: x_masked(:)
t1=omp_get_wtime()
trace_err=0
old_bounds=self%plasma_bounds
! IF(.NOT.ASSOCIATED(self%rlcfs))ALLOCATE(self%rlcfs(self%nlcfs,3))
!---Check boundary as limiter
NULLIFY(psi_vals)
CALL self%psi%get_local(psi_vals)
! CALL vector_cast(psiv,self%psi)

! t1=omp_get_wtime()
IF(PRESENT(track_opoint))THEN
  IF(.NOT.track_opoint)self%o_point(1)=-1.d0
ELSE
  self%o_point(1)=-1.d0
END IF
CALL gs_analyze_saddles(self, self%o_point, self%plasma_bounds(2), x_point, x_psi)
! t2=omp_get_wtime()
! WRITE(*,*)'Analyze',t2-t1
! alt_r=-1.d0
! CALL gs_psimax(self,alt_max,alt_r,alt_z)
! WRITE(*,*)'CHK:'
! WRITE(*,*)'  ',self%plasma_bounds(2),alt_max
! WRITE(*,*)'  ',self%o_point(1),alt_r
! WRITE(*,*)'  ',self%o_point(2),alt_z
IF(self%o_point(1)<0.d0)THEN
  self%plasma_bounds(1)=MAXVAL(psi_vals) !MINVAL(psiv%v)
  self%plasma_bounds(2)=MAXVAL(psi_vals)
  self%nx_points=0
  self%o_point=[0.5d0, 0.d0]
  DEALLOCATE(psi_vals)
  RETURN
END IF

self%plasma_bounds(1)=-1.d99
! CALL reset_lcfs

!---Look for X-points
self%nx_points=0
self%diverted=.FALSE.
x_psi_sort=1.d99
zmin=self%spatial_bounds(1,2)
zmax=self%spatial_bounds(2,2)
DO i=1,max_xpoints
  ! IF(ABS(x_point(2,i))<0.2d0)CYCLE
  IF(x_point(1,i)>0.d0.AND.SQRT(SUM((x_point(:,i)-self%o_point)**2))>5.d-2)THEN
    IF(x_psi(i)>self%plasma_bounds(1))THEN
      self%plasma_bounds(1)=x_psi(i)
      self%diverted=.TRUE.
    END IF
    IF(self%o_point(2)>x_point(2,i))zmin=MAX(zmin,x_point(2,i))
    IF(self%o_point(2)<x_point(2,i))zmax=MIN(zmax,x_point(2,i))
    ! IF(oft_debug_print(1))THEN
    !   WRITE(*,'(2A,5ES11.3)')oft_indent,'  X-point:',x_psi(i),x_point(:,i),self%o_point
    ! END IF
    self%nx_points=self%nx_points+1
    ! self%x_points(:,self%nx_points)=x_point(:,i)
    ind_sort(self%nx_points)=i
    x_psi_sort(self%nx_points)=x_psi(i)
  END IF
END DO

self%x_points(1,:)=-1.d0
IF(self%nx_points>0)THEN
  CALL sort_array(x_psi_sort,ind_sort,self%nx_points)
  DO i=1,self%nx_points
    self%x_points(:,i)=x_point(:,ind_sort(i))
    self%x_vecs(:,i)=self%o_point-self%x_points(:,i)
    IF(oft_debug_print(1))THEN
      WRITE(*,'(2A,5ES11.3)')oft_indent,'  X-point:',x_psi_sort(i),self%x_points(:,i),self%x_vecs(:,i)
    END IF
  END DO
  ALLOCATE(x_masked(self%nx_points))
  x_masked=.TRUE.
  DO i=1,self%nx_points
    x_vec_old(:,i)=self%x_vecs(:,i)
    x_point_old(:,i)=self%x_points(:,i)
    DO j=1,self%nx_points
      IF(i==j)CYCLE
      x_masked(i)=x_masked(i).AND.(DOT_PRODUCT(self%x_points(:,i)-self%x_points(:,j),self%x_vecs(:,j))>0.d0)
    END DO
    IF(oft_debug_print(1))THEN
      WRITE(*,'(2A,5ES11.3,L)')oft_indent,'  X-point:',x_psi_sort(i),self%x_points(:,i),self%x_vecs(:,i),.NOT.x_masked(i)
    END IF
  END DO
  j=0
  DO i=1,self%nx_points
    IF(x_masked(i))CYCLE
    j=j+1
    self%x_points(:,j)=x_point_old(:,i)
    self%x_vecs(:,j)=x_vec_old(:,i)
  END DO
  DO i=1,self%nx_points
    IF(.NOT.x_masked(i))CYCLE
    j=j+1
    self%x_points(:,j)=x_point_old(:,i)
    self%x_vecs(:,j)=x_vec_old(:,i)
    self%plasma_bounds(1)=x_psi_sort(i)
  END DO
  self%nx_points=j
  DEALLOCATE(x_masked)
END IF

psi_interp%u=>self%psi
CALL psi_interp%setup(self%fe_rep)

! !---Get plasma boundary contour
! IF(self%plasma_bounds(1)>-1.d98)THEN
!   ! CALL get_lcfs
!   self%rlcfs(1,1)=zmin
!   self%rlcfs(self%nlcfs,1)=zmax
! END IF
! t1=omp_get_wtime()
! WRITE(*,*)'LCFS',t1-t2

! self%plasma_bounds(1)=-1.d99
v=self%plasma_bounds(1)
! WRITE(*,*)'CHK',v
!$omp parallel private(i,j,cell,f,psitmp,vtmp,pttmp)
! reduction(max:v)
vtmp=self%plasma_bounds(1)
!$omp do
DO i=1,self%nlimiter_nds
  j=self%limiter_nds(i)
  IF(psi_vals(j)>vtmp.AND.gs_test_bounds(self,self%rlimiter_nds(:,i)))THEN
    vtmp=psi_vals(j)
    pttmp=self%rlimiter_nds(:,i)
    ! WRITE(*,*)i,self%rlimiter_nds(:,i),vtmp
  END IF
END DO
!$omp enddo nowait

!---Check limiters
cell=0
! psi_interp%u=>self%psi
!$omp do
DO i=1,self%nlimiter_pts
  IF(.NOT.gs_test_bounds(self,self%limiter_pts(:,i)))CYCLE
  CALL bmesh_findcell(self%fe_rep%mesh,cell,self%limiter_pts(:,i),f)
  IF((MAXVAL(f)>1.d0+tol).OR.(MINVAL(f)<-tol))CYCLE
  CALL psi_interp%interp(cell,f,goptmp,psitmp)
  IF(psitmp(1)>vtmp)THEN
    vtmp=psitmp(1)
    pttmp=self%limiter_pts(:,i)
  END IF
  ! v=MAX(v,psitmp(1))
END DO

!$omp critical
IF(vtmp>v)THEN
  v=vtmp
  self%lim_point=pttmp
END IF
!$omp end critical
!$omp end parallel
DEALLOCATE(psi_vals)
! t2=omp_get_wtime()
! WRITE(*,*)'Limiter',t2-t1

IF(v>self%plasma_bounds(1).OR.self%nx_points==0)THEN
  self%plasma_bounds(1)=v
  self%diverted=.FALSE.
  ! self%nx_points=0
  ! CALL get_lcfs
  IF(self%plasma_bounds(1)<-1.d98)self%plasma_bounds(1)=v
ELSE
  self%lim_point=self%x_points(:,self%nx_points)
  IF(oft_debug_print(1))THEN
    WRITE(*,'(2A,5ES11.3)')oft_indent,'  Active X-point:',self%plasma_bounds(1), &
      self%x_points(:,self%nx_points),self%o_point
  END IF
END IF
CALL psi_interp%delete()
IF(trace_err/=0)CALL oft_warn("gs_update_bounds: Trace did not complete")
! t1=omp_get_wtime()
! WRITE(*,*)'Finalize',t1-t2
IF(self%full_domain)THEN
  self%plasma_bounds=[-1.d99,1.d99]
  self%diverted=.FALSE.
  self%nx_points=0
END IF
!
IF(.NOT.self%has_plasma)RETURN
IF(oft_debug_print(1).AND.oft_env%pm)THEN
  WRITE(*,'(2A,4ES11.3)')oft_indent,'New plasma bounds',self%plasma_bounds,self%o_point
END IF
self%timing(4)=self%timing(4)+(omp_get_wtime()-t1)
end subroutine gs_update_bounds
!------------------------------------------------------------------------------
!> Needs Docs
!------------------------------------------------------------------------------
subroutine gs_analyze_saddles(self, o_point, o_psi, x_point, x_psi)
class(gs_eq), intent(inout) :: self
real(8), intent(inout) :: o_point(2)
real(8), intent(out) :: o_psi,x_point(2,max_xpoints),x_psi(max_xpoints)
integer(4), PARAMETER :: npts = 10, max_unique = 20
integer(4) :: i,j,m,n_unique,stype,stypes(max_unique),cell,nx_points
integer(4), allocatable :: ncuts(:)
real(8) :: saddle_loc(2),saddle_psi,unique_saddles(3,max_unique),ptmp(2),f(3),loc_vals(3),psi_scale_len
real(8) :: region(2,2) = RESHAPE([-1.d99,1.d99,-1.d99,1.d99], [2,2])
type(oft_lag_brinterp), target :: psi_eval
type(oft_lag_bginterp), target :: psi_geval
type(oft_lag_bg2interp), target :: psi_g2eval
CLASS(oft_bmesh), POINTER :: smesh
!
psi_eval%u=>self%psi
psi_eval_active=>psi_eval
CALL psi_eval%setup(self%fe_rep)
CALL psi_geval%shared_setup(psi_eval)
CALL psi_g2eval%shared_setup(psi_eval)
psi_geval_active=>psi_geval
psi_g2eval_active=>psi_g2eval
!
smesh=>self%fe_rep%mesh
ALLOCATE(ncuts(smesh%np))
ncuts=0
!$omp parallel do simd private(loc_vals)
DO i=1,smesh%nc
  ! IF(smesh%reg(i)/=1)CYCLE
  IF(self%saddle_cmask(i))CYCLE
  loc_vals=psi_eval%vals(smesh%lc(:,i))
  IF((loc_vals(1)-loc_vals(2))*(loc_vals(3)-loc_vals(1))>0)THEN
    !$omp atomic
    ncuts(smesh%lc(1,i))=ncuts(smesh%lc(1,i))+1
  END IF
  IF((loc_vals(2)-loc_vals(3))*(loc_vals(1)-loc_vals(2))>0)THEN
    !$omp atomic
    ncuts(smesh%lc(2,i))=ncuts(smesh%lc(2,i))+1
  END IF
  IF((loc_vals(3)-loc_vals(1))*(loc_vals(2)-loc_vals(3))>0)THEN
    !$omp atomic
    ncuts(smesh%lc(3,i))=ncuts(smesh%lc(3,i))+1
  END IF
END DO
!$omp do simd
DO i=1,smesh%np
  IF(self%saddle_pmask(i))ncuts(i)=-1
END DO
!
psi_scale_len = ABS(self%plasma_bounds(2)-self%plasma_bounds(1))*5.d0/(SQRT(self%lim_area))
unique_saddles=-1.d99
o_psi=-1.d99
n_unique=0
!
DO i=1,smesh%np
  IF((ncuts(i)==0).OR.(ncuts(i)>3))THEN
    IF((ncuts(i)==0).AND.(o_point(1)>0.d0))THEN
      saddle_loc=o_point
    ELSE
      saddle_loc=smesh%r(1:2,i)
    END IF
    ! IF(ALL(smesh%reg(smesh%lpc(smesh%kpc(i):smesh%kpc(i+1)-1))/=1))CYCLE
    IF(self%fe_rep%order>1)THEN
      CALL gs_find_saddle(self,psi_scale_len,saddle_psi,saddle_loc,stype)
    ELSE
      saddle_psi=psi_eval%vals(i)
      IF(ncuts(i)==0)stype=1
      IF(ncuts(i)>3)stype=3
    END IF
    IF(stype<0)CYCLE
    IF(saddle_psi>-1.d98)THEN
      DO m=1,n_unique
        IF(SQRT(SUM((saddle_loc-unique_saddles(1:2,m))**2))<2.d-2)EXIT
      END DO
      IF(m>n_unique.AND.n_unique<max_unique)THEN
        n_unique = n_unique + 1
        unique_saddles(1:2,n_unique) = saddle_loc
        unique_saddles(3,n_unique) = saddle_psi
        stypes(n_unique) = stype
        !
        cell=0
        CALL bmesh_findcell(smesh,cell,saddle_loc,f)
        IF(smesh%reg(cell)/=1)CYCLE
        o_psi = MAX(o_psi,saddle_psi)
      END IF
    END IF
  END IF
END DO
DEALLOCATE(ncuts)
CALL psi_eval%delete
CALL psi_geval%delete
CALL psi_g2eval%delete
IF(oft_debug_print(2))THEN
  WRITE(*,*)
  WRITE(*,*)'Saddle points',n_unique
END IF
o_point(1)=-1.d0
x_point(1,:)=-1.d0
nx_points=0
DO m=1,n_unique
  ptmp=unique_saddles(1:2,m)
  cell=0
  CALL bmesh_findcell(smesh,cell,unique_saddles(1:2,m),f)
  IF(oft_debug_print(2))WRITE(*,*)stypes(m),unique_saddles(:,m),smesh%reg(cell)
  IF(self%saddle_rmask(smesh%reg(cell)))CYCLE
  IF(ABS(o_psi-unique_saddles(3,m))<1.d-8)THEN
    IF(smesh%reg(cell)/=1)CYCLE
    o_point=unique_saddles(1:2,m)
    CYCLE
  END IF
  !
  nx_points=nx_points+1
  IF(nx_points>max_xpoints)CALL oft_abort("Found too many X-points","gs_analyze_saddles",__FILE__)
  x_point(:,nx_points)=unique_saddles(1:2,m)
  x_psi(nx_points)=unique_saddles(3,m)
END DO
IF(oft_debug_print(2))WRITE(*,*)
end subroutine gs_analyze_saddles
!------------------------------------------------------------------------------
!> Needs Docs
!------------------------------------------------------------------------------
subroutine gs_find_saddle(self,psi_scale_len,psi_x,pt,stype)
class(gs_eq), intent(inout) :: self
real(8), intent(in) :: psi_scale_len
real(8), intent(inout) :: psi_x
real(8), intent(inout) :: pt(2)
integer(4), intent(out) :: stype
integer(4) :: i
real(8) :: ptmp(2),gpsitmp(2),f(3),goptmp(3,3),v,mag_min,psi_circ(36),pt_circ(2)
!---MINPACK variables
real(8) :: ftol,xtol,gtol,epsfcn,factor,dx
real(8), allocatable, dimension(:) :: diag,wa1,wa2,wa3,wa4,qtf
real(8), allocatable, dimension(:,:) :: fjac
integer(4) :: maxfev,mode,nprint,info,nfev,ldfjac,ncons,ncofs,njev
integer(4), allocatable, dimension(:) :: ipvt
!---Determine initial guess from cell search
! psi_eval%u=>self%psi
! psi_geval%u=>self%psi
stype=-1
f=1.d0/3.d0
mag_min=1.d99
psi_x=-1.d99
goptmp=1.d0
cell_active=0
CALL bmesh_findcell(self%fe_rep%mesh,cell_active,pt,f)
IF((cell_active==0).OR.(minval(f)<-1.d-3).OR.(maxval(f)>1.d0+1.d-3))RETURN
!---Use MINPACK to find maximum (zero gradient)
ncons=2
ncofs=2
allocate(diag(ncofs),fjac(ncons,ncofs))
allocate(qtf(ncofs),wa1(ncofs),wa2(ncofs))
allocate(wa3(ncofs),wa4(ncons))
allocate(ipvt(ncofs))
mode = 1
factor = 1.d0
maxfev = 100
ftol = 1.d-9
xtol = 1.d-8
gtol = 1.d-8
epsfcn = SQRT(self%fe_rep%mesh%ca(cell_active)*2.d0)/REAL(self%fe_rep%order,8)*0.04d0 !5.d-4
nprint = 0
ldfjac = ncons
ptmp=pt
call lmdif(psimax_error,ncons,ncofs,ptmp,gpsitmp, &
            ftol,xtol,gtol,maxfev,epsfcn,diag,mode,factor,nprint,info, &
            nfev,fjac,ldfjac,ipvt,qtf,wa1,wa2,wa3,wa4)
! call lmder(psimax_error_grad,ncons,ncofs,ptmp,gpsitmp,fjac,ldfjac, &
!             ftol,xtol,gtol,maxfev,diag,mode,factor,nprint,info,nfev,njev, &
!             ipvt,qtf,wa1,wa2,wa3,wa4)
deallocate(diag,fjac,qtf,wa1,wa2)
deallocate(wa3,wa4,ipvt)
!---Get axis values
CALL bmesh_findcell(self%fe_rep%mesh,cell_active,ptmp,f)
IF((cell_active==0).OR.(minval(f)<-1.d-3).OR.(maxval(f)>1.d0+1.d-3))THEN
  ! CALL psi_eval%delete()
  RETURN
END IF
IF(self%saddle_rmask(self%fe_rep%mesh%reg(cell_active)))RETURN ! Dont allow saddles outside of allowable regions
IF(SQRT(SUM(gpsitmp**2))>psi_scale_len)RETURN
call psi_eval_active%interp(cell_active,f,goptmp,gpsitmp(1:1))
psi_x=gpsitmp(1)
pt=ptmp
stype=1
end subroutine gs_find_saddle
!------------------------------------------------------------------------------
!> Test whether a point is inside the LCFS
!------------------------------------------------------------------------------
function gs_test_bounds(self,pt) result(in_bounds)
class(gs_eq), intent(inout) :: self !< G-S object
real(8), intent(in) :: pt(2) !< Location to test in/out of plasma
integer(4) :: i
real(8) :: rmin,rmax
logical :: in_bounds
in_bounds=.TRUE.
in_bounds=in_bounds.AND.(pt(1)>=self%spatial_bounds(1,1).AND.pt(1)<=self%spatial_bounds(2,1))
in_bounds=in_bounds.AND.(pt(2)>=self%spatial_bounds(1,2).AND.pt(2)<=self%spatial_bounds(2,2))
DO i=1,self%nx_points
  in_bounds=in_bounds.AND.(DOT_PRODUCT(pt-self%x_points(:,i),self%x_vecs(:,i))>0.d0)
END DO
end function gs_test_bounds
!------------------------------------------------------------------------------
!> Compute magnetic fields from Grad-Shafranov equilibrium
!------------------------------------------------------------------------------
subroutine gs_save_fields(self,pts,npts,filename)
class(gs_eq), intent(inout) :: self !< G-S object
real(8), intent(in) :: pts(2,npts) !< Sampling locations [2,npts]
integer(4), intent(in) :: npts !< Number of points to sample
character(LEN=*), intent(in) :: filename !< Output file for field data
type(oft_lag_brinterp), target :: psi_eval
type(oft_lag_bginterp), target :: psi_geval
real(8) :: v,psitmp(1),gpsitmp(3),f(3),goptmp(3,3),B(5),pttmp(3)
integer(4) :: i,cell,io_unit
!---
psi_eval%u=>self%psi
CALL psi_eval%setup(self%fe_rep)
CALL psi_geval%shared_setup(psi_eval)
!---
cell=0
OPEN(NEWUNIT=io_unit,FILE=TRIM(filename))
WRITE(io_unit,'(A)')"# R, Z, Br, Bt, Bz, Psi-Psi_a, P"
!---
DO i=1,npts
  cell=0
  pttmp(1:2)=pts(:,i)
  CALL bmesh_findcell(self%fe_rep%mesh,cell,pttmp,f)
  CALL self%fe_rep%mesh%jacobian(cell,f,goptmp,v)
  CALL psi_eval%interp(cell,f,goptmp,psitmp)
  CALL psi_geval%interp(cell,f,goptmp,gpsitmp)
  !---
  B([1,3])=[-gpsitmp(2),gpsitmp(1)]/pts(1,i)
  IF(self%mode==0)THEN
    B(2)=self%alam*(self%I%f(psitmp(1))+self%I%f_offset/self%alam)/pts(1,i)
  ELSE
    B(2)=SQRT(self%alam*self%I%f(psitmp(1)) + self%I%f_offset**2)/pts(1,i)
  END IF
  B=B*self%psiscale
  !
  B(5)=self%pnorm*self%P%f(psitmp(1))*self%psiscale/mu0
  IF(self%plasma_bounds(1)<-1.d98)THEN
    B(4)=psitmp(1)
  ELSE
    B(4)=psitmp(1)-self%plasma_bounds(1)
  END IF
  !---
  WRITE(io_unit,'(7E18.10)')pts(:,i),B
END DO
CLOSE(io_unit)
end subroutine gs_save_fields
!---------------------------------------------------------------------------------
!> Needs docs
!---------------------------------------------------------------------------------
SUBROUTINE psi2pt_error(m,n,cofs,err,iflag)
integer(4), intent(in) :: m,n
real(8), intent(in) :: cofs(n)
real(8), intent(out) :: err(m)
integer(4), intent(inout) :: iflag
real(8) :: f(3),goptmp(3,3),psitmp(1),pt(2)
real(8), parameter :: tol=1.d-10
!---
pt=cofs(1)*vec_con_active + pt_con_active
call bmesh_findcell(psi_eval_active%mesh,cell_active,pt,f)
IF(cell_active==0)THEN
  err(1)=psi_target_active
  RETURN
END IF
call psi_eval_active%interp(cell_active,f,goptmp,psitmp)
err(1)=psitmp(1)-psi_target_active
end subroutine psi2pt_error
!------------------------------------------------------------------------------
!> Find position of psi along a vector search direction
!------------------------------------------------------------------------------
subroutine gs_psi2pt(self,psi_target,pt,pt_con,vec,psi_int)
class(gs_eq), intent(inout) :: self !< G-S object
real(8), intent(in) :: psi_target !< Target \f$ \psi \f$ value to find
real(8), intent(inout) :: pt(2) !< Guess location (input); Closest point found (output) [2]
real(8), intent(in) :: pt_con(2) !< Location defining origin of search path
real(8), intent(in) :: vec(2) !< Vector defining direction of search path
type(oft_lag_brinterp), target, optional, intent(inout) :: psi_int !< Interpolation object (created internally if not passed)
type(oft_lag_brinterp), target :: psi_eval
!---MINPACK variables
real(8) :: ftol,xtol,gtol,epsfcn,factor,cofs(1),error(1)
real(8), allocatable, dimension(:) :: diag,wa1,wa2,wa3,wa4,qtf
real(8), allocatable, dimension(:,:) :: fjac
integer(4) :: maxfev,mode,nprint,info,nfev,ldfjac,ncons,ncofs
integer(4), allocatable, dimension(:) :: ipvt
!---
IF(PRESENT(psi_int))THEN
  psi_eval_active=>psi_int
ELSE
  psi_eval%u=>self%psi
  CALL psi_eval%setup(self%fe_rep)
  psi_eval_active=>psi_eval
END IF
psi_target_active=psi_target
cell_active=0
! z_con_active=z
! rax_con_active=self%o_point(1)
pt_con_active=pt_con
vec_con_active=vec
!---Use MINPACK to find maximum (zero gradient)
ncons=1
ncofs=1
allocate(diag(ncofs),fjac(ncons,ncofs))
allocate(qtf(ncofs),wa1(ncofs),wa2(ncofs))
allocate(wa3(ncofs),wa4(ncons))
allocate(ipvt(ncofs))
mode = 1
factor = 1.d0
maxfev = 100
ftol = 1.d-9
xtol = 1.d-8
gtol = 1.d-8
epsfcn = 1.d-4
nprint = 0
ldfjac = ncons
cofs(1)=DOT_PRODUCT(pt-pt_con_active,vec_con_active)
call lmdif(psi2pt_error,ncons,ncofs,cofs,error, &
              ftol,xtol,gtol,maxfev,epsfcn,diag,mode,factor,nprint,info, &
              nfev,fjac,ldfjac,ipvt,qtf,wa1,wa2,wa3,wa4)
deallocate(diag,fjac,qtf,wa1,wa2)
deallocate(wa3,wa4,ipvt)
IF(.NOT.PRESENT(psi_int))CALL psi_eval%delete()
!---Save back result
pt=pt_con_active+cofs(1)*vec_con_active
end subroutine gs_psi2pt
!------------------------------------------------------------------------------
!> Find position of psi along a radial chord
!------------------------------------------------------------------------------
subroutine gs_psi2r(self,psi_target,pt,psi_int)
class(gs_eq), intent(inout) :: self !< G-S object
real(8), intent(in) :: psi_target !< Target \f$ \psi \f$ value to find
real(8), intent(inout) :: pt(2) !< Guess location (input); Closest point found, by changing R only (output) [2]
type(oft_lag_brinterp), target, optional, intent(inout) :: psi_int
real(8) :: vec(2)
vec=[1.d0,0.d0]
CALL gs_psi2pt(self,psi_target,pt,[self%o_point(1),pt(2)],vec,psi_int)
end subroutine gs_psi2r
!------------------------------------------------------------------------------
!> Compute diamagentic flux
!------------------------------------------------------------------------------
function gs_dflux(self) result(dflux)
class(gs_eq), intent(inout) :: self !< G-S object
real(8) :: dflux !< Toroidal flux increment due to plasma
type(oft_lag_brinterp), target :: psi_eval
real(8) :: goptmp(3,3),v,psitmp(1),pt(3)
real(8) :: Btor
integer(4) :: i,m
!---
psi_eval%u=>self%psi
CALL psi_eval%setup(self%fe_rep)
dflux=0.d0
!$omp parallel do private(m,pt,goptmp,v,psitmp,Btor) reduction(+:dflux)
do i=1,self%fe_rep%mesh%nc
  IF(self%fe_rep%mesh%reg(i)/=1)CYCLE
  do m=1,self%fe_rep%quad%np
    call self%fe_rep%mesh%jacobian(i,self%fe_rep%quad%pts(:,m),goptmp,v)
    call psi_eval%interp(i,self%fe_rep%quad%pts(:,m),goptmp,psitmp)
    ! IF(psitmp(1)<self%plasma_bounds(1).OR.psitmp(1)>self%plasma_bounds(2))CYCLE
    pt=self%fe_rep%mesh%log2phys(i,self%fe_rep%quad%pts(:,m))
    IF(gs_test_bounds(self,pt).AND.(psitmp(1)>self%plasma_bounds(1)))THEN
      pt(1)=MAX(pt(1),gs_epsilon)
      !---Compute differential toroidal Field
      IF(self%mode==0)THEN
        Btor = self%alam*(self%I%F(psitmp(1)))/pt(1)
      ELSE
        Btor = (SIGN(1.d0,self%I%f_offset)*SQRT(self%alam*self%I%F(psitmp(1)) + self%I%f_offset**2) &
        - self%I%f_offset)/pt(1)
      END IF
      !---Update integrand
      dflux = dflux + Btor*v*self%fe_rep%quad%wts(m)
    END IF
  end do
end do
dflux=dflux*self%psiscale
end function gs_dflux
!------------------------------------------------------------------------------
!> Compute the magnetic energy and helicity of a fixed boundary equilibrium
!!
!! @note Helicity computed by this subroutine is only valid for equilibria
!! with no normal field on the boundary
!------------------------------------------------------------------------------
subroutine gs_helicity(self,ener,helic)
class(gs_eq), intent(inout) :: self !< G-S object
real(8), intent(out) :: ener !< Total magnetic energy
real(8), intent(out) :: helic !< Total magnetic helicity
type(oft_lag_brinterp), target :: psi_eval
type(oft_lag_bginterp), target :: gpsi_eval,gchi_eval
real(8) :: goptmp(3,3),v,psitmp(1),gchitmp(3),gpsitmp(3),B(3),A(3),pt(3)
integer(4) :: i,m
logical :: pm_save
!---
pm_save=oft_env%pm; oft_env%pm=.FALSE.
CALL self%get_chi
oft_env%pm=pm_save
!---
psi_eval%u=>self%psi
CALL psi_eval%setup(self%fe_rep)
gpsi_eval%u=>self%psi
CALL gpsi_eval%setup(self%fe_rep)
gchi_eval%u=>self%chi
CALL gchi_eval%setup(self%fe_rep)
!---
ener=0.d0
helic=0.d0
!$omp parallel do private(m,goptmp,v,psitmp,gpsitmp,gchitmp,pt,A,B) reduction(+:ener) reduction(+:helic)
do i=1,self%fe_rep%mesh%nc
  do m=1,self%fe_rep%quad%np
    call self%fe_rep%mesh%jacobian(i,self%fe_rep%quad%pts(:,m),goptmp,v)
    call psi_eval%interp(i,self%fe_rep%quad%pts(:,m),goptmp,psitmp)
    call gpsi_eval%interp(i,self%fe_rep%quad%pts(:,m),goptmp,gpsitmp)
    call gchi_eval%interp(i,self%fe_rep%quad%pts(:,m),goptmp,gchitmp)
    pt=self%fe_rep%mesh%log2phys(i,self%fe_rep%quad%pts(:,m))
    !---Compute vector potential
    A(1) = -gchitmp(2)/(pt(1)+gs_epsilon)
    A(2) = gchitmp(1)/(pt(1)+gs_epsilon)
    A(3) = psitmp(1)/(pt(1)+gs_epsilon)
    !---Compute Magnetic Field
    B(1) = -gpsitmp(2)/(pt(1)+gs_epsilon)
    B(2) = gpsitmp(1)/(pt(1)+gs_epsilon)
    B(3) = self%alam*self%I%F(psitmp(1))/(pt(1)+gs_epsilon)
    !---Update integrand
    helic = helic + DOT_PRODUCT(A,B)*v*self%fe_rep%quad%wts(m)*pt(1)
    ener = ener + DOT_PRODUCT(B,B)*v*self%fe_rep%quad%wts(m)*pt(1)
  end do
end do
end subroutine gs_helicity
!---------------------------------------------------------------------------------
!> Needs docs
!---------------------------------------------------------------------------------
SUBROUTINE psimax_error(m,n,cofs,err,iflag)
integer(4), intent(in) :: m,n
real(8), intent(in) :: cofs(n)
real(8), intent(out) :: err(m)
integer(4), intent(inout) :: iflag
real(8) :: f(3),goptmp(3,3),v,err_tmp(3)
!---
call bmesh_findcell(psi_geval_active%mesh,cell_active,cofs,f)
IF(cell_active==0)THEN
  err(1:2)=0.d0
  RETURN
END IF
call psi_geval_active%mesh%jacobian(cell_active,f,goptmp,v)
call psi_geval_active%interp(cell_active,f,goptmp,err_tmp)
err(1:2)=err_tmp(1:2)
end subroutine psimax_error
!---------------------------------------------------------------------------------
!> Needs docs
!---------------------------------------------------------------------------------
SUBROUTINE psimax_error_grad(m,n,cofs,err,jac_mat,ldjac_mat,iflag)
integer(4), intent(in) :: m,n,ldjac_mat
real(8), intent(in) :: cofs(n)
real(8), intent(out) :: err(m),jac_mat(ldjac_mat,n)
integer(4), intent(in) :: iflag
real(8) :: f(3),goptmp(3,3),v,d2_tmp(6),err_tmp(3)
!---
IF(iflag==1)THEN
  call bmesh_findcell(psi_geval_active%mesh,cell_active,cofs,f)
  call psi_geval_active%mesh%jacobian(cell_active,f,goptmp,v)
  call psi_geval_active%interp(cell_active,f,goptmp,err_tmp)
  err(1:2)=err_tmp(1:2)
ELSE
  call psi_g2eval_active%interp(cell_active,f,goptmp,d2_tmp)
  jac_mat(1,1)=d2_tmp(1)
  jac_mat(2,1)=d2_tmp(2)
  jac_mat(1,2)=d2_tmp(2)
  jac_mat(2,2)=d2_tmp(4)
END IF
end subroutine psimax_error_grad
!------------------------------------------------------------------------------
!> Get q profile for equilibrium
!------------------------------------------------------------------------------
subroutine gs_get_qprof(gseq,nr,psi_q,prof,dl,rbounds,zbounds,ravgs)
class(gs_eq), intent(inout) :: gseq !< G-S object
integer(4), intent(in) :: nr !< Number of flux surfaces to sample
real(8), intent(in) :: psi_q(nr) !< Locations to sample in normalized flux
real(8), intent(out) :: prof(nr) !< q value at each sampling location
real(8), optional, intent(out) :: dl !< Arc length of surface `psi_q(1)` (should be LCFS)
real(8), optional, intent(out) :: rbounds(2,2) !< Radial bounds of surface `psi_q(1)` (should be LCFS)
real(8), optional, intent(out) :: zbounds(2,2) !< Vertical bounds of surface `psi_q(1)` (should be LCFS)
real(8), optional, intent(out) :: ravgs(nr,2) !< Flux surface averages <R> and <1/R>
real(8) :: psi_surf,rmax,x1,x2,raxis,zaxis,fpol,qpsi
real(8) :: pt(3),pt_last(3),pt_proj(3),f(3),psi_tmp(1),gop(3,3)
type(oft_lag_brinterp), target :: psi_int
real(8), pointer :: ptout(:,:)
real(8), parameter :: tol=1.d-10
integer(4) :: i,j,cell
logical :: lcfs_all,lcfs_any
type(gsinv_interp), pointer :: field
CHARACTER(LEN=OFT_ERROR_SLEN) :: error_str
lcfs_any = PRESENT(dl).OR.PRESENT(rbounds).OR.PRESENT(zbounds)
lcfs_all = PRESENT(dl).AND.PRESENT(rbounds).AND.PRESENT(zbounds)
IF(lcfs_any.AND.(.NOT.lcfs_all))CALL oft_abort('All LCFS arguments must be passed if any are','gs_get_qprof',__FILE__)
IF(lcfs_all.AND.(psi_q(1)>=0.05d0))CALL oft_warn('LCFS parameters requested but "psi_q(1)" far from LCFS, not projecting')
!---
raxis=gseq%o_point(1)
zaxis=gseq%o_point(2)
x1=0.d0; x2=1.d0
IF(gseq%plasma_bounds(1)>-1.d98)THEN
  x1=gseq%plasma_bounds(1); x2=gseq%plasma_bounds(2)
!   x1 = x1 + (x2-x1)*2.d-2
!   x2 = x2 + (x1-x2)*2.d-2
END IF
! IF(.NOT.gseq%free)x1 = x1 + (x2-x1)*2.d-2
psi_int%u=>gseq%psi
CALL psi_int%setup(gseq%fe_rep)
!---Find Rmax along Zaxis
rmax=raxis
cell=0
DO j=1,100
  pt=[(gseq%rmax-raxis)*j/REAL(100,8)+raxis,zaxis,0.d0]
  CALL bmesh_findcell(gseq%fe_rep%mesh,cell,pt,f)
  IF( (MAXVAL(f)>1.d0+tol) .OR. (MINVAL(f)<-tol) )EXIT
  CALL psi_int%interp(cell,f,gop,psi_tmp)
  IF( psi_tmp(1) < x1)EXIT
  rmax=pt(1)
END DO
pt_last=[(.1d0*rmax+.9d0*raxis),zaxis,0.d0]
!---
IF(oft_debug_print(1))THEN
  WRITE(*,'(2A)')oft_indent,'Axis Position:'
  CALL oft_increase_indent
  WRITE(*,'(2A,ES11.3)')oft_indent,'R    = ',raxis
  WRITE(*,'(2A,ES11.3)')oft_indent,'Z    = ',zaxis
  WRITE(*,'(2A,ES11.3)')oft_indent,'Rmax = ',rmax
  CALL oft_decrease_indent
END IF
!---Trace
call set_tracer(1)
!$omp parallel private(psi_surf,pt,pt_proj,ptout,fpol,qpsi,field) firstprivate(pt_last)
ALLOCATE(field)
field%u=>gseq%psi
CALL field%setup(gseq%fe_rep)
IF(PRESENT(ravgs))THEN
  field%compute_geom=.TRUE.
  active_tracer%neq=5
ELSE
  field%compute_geom=.FALSE.
  active_tracer%neq=3
END IF
active_tracer%B=>field
active_tracer%maxsteps=8e4
active_tracer%raxis=raxis
active_tracer%zaxis=zaxis
active_tracer%inv=.TRUE.
ALLOCATE(ptout(3,active_tracer%maxsteps+1))
!$omp do schedule(dynamic,1)
do j=1,nr
  !------------------------------------------------------------------------------
  ! Trace contour
  !------------------------------------------------------------------------------
  ! psi_surf=(x2-x1)*((j-1)/REAL(nr,8))
  ! psi_surf=x2 - psi_surf
  psi_surf=psi_q(j)*(x2-x1) + x1
  IF(gseq%diverted.AND.psi_q(j)<=0.02d0)THEN ! Use higher tracing tolerance near divertor
    active_tracer%tol=1.d-10
  ELSE
    active_tracer%tol=1.d-8
  END IF
  !
  pt=pt_last
  !!$omp critical
  CALL gs_psi2r(gseq,psi_surf,pt,psi_int)
  !!$omp end critical
  pt_last=pt
  IF(j==1)THEN
    CALL tracinginv_fs(gseq%fe_rep%mesh,pt(1:2),ptout)
  ELSE
    CALL tracinginv_fs(gseq%fe_rep%mesh,pt(1:2))
  END IF
  !---Skip point if trace fails
  if(active_tracer%status/=1)THEN
    WRITE(error_str,"(A,F10.4)")"gs_get_qprof: Trace did not complete at psi = ",1.d0-psi_q(j)
    CALL oft_warn(error_str)
    CYCLE
  end if
  IF((j==1).AND.PRESENT(dl))THEN
    !---Extrapolate to real LCFS
    IF(psi_q(1)<0.05d0)THEN
      DO i=1,active_tracer%nsteps
        pt(1:2)=ptout(2:3,i)
        pt_proj(1:2)=pt(1:2)-gseq%o_point
        pt_proj=pt_proj/SQRT(SUM(pt_proj(1:2)**2))
        CALL gs_psi2pt(gseq,x1,pt,gseq%o_point,pt_proj,psi_int)
        ptout(2:3,i)=pt(1:2)
      END DO
    END IF
    !---Compute geometric parameters
    dl = 0.d0
    rbounds(:,1)=ptout(2:3,1); rbounds(:,2)=ptout(2:3,1)
    zbounds(:,1)=ptout(2:3,1); zbounds(:,2)=ptout(2:3,1)
    DO i=2,active_tracer%nsteps
      dl = dl + SQRT(SUM((ptout(2:3,i)-ptout(2:3,i-1))**2))
      IF(ptout(2,i)<rbounds(1,1))THEN
        rbounds(:,1)=ptout(2:3,i)
      ELSE IF(ptout(2,i)>rbounds(1,2))THEN
        rbounds(:,2)=ptout(2:3,i)
      END IF
      IF(ptout(3,i)<zbounds(2,1))THEN
        zbounds(:,1)=ptout(2:3,i)
      ELSE IF(ptout(3,i)>zbounds(2,2))THEN
        zbounds(:,2)=ptout(2:3,i)
      END IF
    END DO
    IF(active_tracer%status/=1)dl=-1.d0
  END IF
  !---Get flux variables
  IF(gseq%mode==0)THEN
    fpol=gseq%alam*gseq%I%f(psi_surf)+gseq%I%f_offset
  ELSE
    fpol=SQRT(gseq%alam*gseq%I%f(psi_surf) + gseq%I%f_offset**2) &
    + gseq%I%f_offset*(1.d0-SIGN(1.d0,gseq%I%f_offset))
  END IF
  !---Safety Factor (q)
  qpsi=fpol*active_tracer%v(3)/(2*pi)
  prof(j)=qpsi
  IF(PRESENT(ravgs))THEN
    ravgs(j,1)=active_tracer%v(4)/active_tracer%v(2)
    ravgs(j,2)=active_tracer%v(5)/active_tracer%v(2)
  END IF
end do
CALL active_tracer%delete
DEALLOCATE(ptout)
CALL field%delete()
DEALLOCATE(field)
!$omp end parallel
CALL psi_int%delete()
end subroutine gs_get_qprof
!------------------------------------------------------------------------------
!> Trace a single specified flux surface
!------------------------------------------------------------------------------
subroutine gs_trace_surf(gseq,psi_in,points,npoints)
class(gs_eq), intent(inout) :: gseq !< G-S object
real(8), intent(in) :: psi_in !< Locations of surface to trace in normalized flux
real(8), pointer, dimension(:,:), intent(out) :: points !< Traced surface
integer(4), intent(out) :: npoints !< Number of points in traced surface
real(8) :: rmax,x1,x2,raxis,zaxis,fpol,qpsi,pmin,psi_surf
real(8) :: pt(3),pt_last(3),f(3),psi_tmp(1),gop(3,3)
type(oft_lag_brinterp) :: psi_int
real(8), pointer :: ptout(:,:)
real(8), parameter :: tol=1.d-10
integer(4) :: i,j,cell
type(gsinv_interp), target :: field
!---
raxis=gseq%o_point(1)
zaxis=gseq%o_point(2)
x1=0.d0; x2=1.d0
IF(gseq%plasma_bounds(1)>-1.d98)THEN
  x1=gseq%plasma_bounds(1); x2=gseq%plasma_bounds(2)
END IF
psi_surf = x1 + (x2-x1)*psi_in
psi_int%u=>gseq%psi
CALL psi_int%setup(gseq%fe_rep)
!---Find Rmax along Zaxis
rmax=raxis
cell=0
pmin=1.d99
DO j=1,100
  pt=[(gseq%rmax-raxis)*j/REAL(100,8)+raxis,zaxis,0.d0]
  CALL bmesh_findcell(gseq%fe_rep%mesh,cell,pt,f)
  IF( (MAXVAL(f)>1.d0+tol) .OR. (MINVAL(f)<-tol) )EXIT
  CALL psi_int%interp(cell,f,gop,psi_tmp)
  IF( ABS(psi_tmp(1)-psi_surf)<pmin)THEN
    pmin = ABS(psi_tmp(1)-psi_surf)
    rmax = pt(1)
  END IF
END DO
pt_last=[rmax,zaxis,0.d0]
! !---
! IF(oft_debug_print(1))THEN
!   WRITE(*,'(2A)')oft_indent,'Axis Position:'
!   CALL oft_increase_indent
!   WRITE(*,'(2A,ES11.3)')oft_indent,'R    = ',raxis
!   WRITE(*,'(2A,ES11.3)')oft_indent,'Z    = ',zaxis
!   WRITE(*,'(2A,ES11.3)')oft_indent,'Rmax = ',rmax
!   CALL oft_decrease_indent
! END IF
!---Trace
call set_tracer(1)
!!$omp parallel private(j,psi_surf,pt,ptout,fpol,qpsi,field) firstprivate(pt_last)
field%u=>gseq%psi
CALL field%setup(gseq%fe_rep)
active_tracer%neq=3
active_tracer%B=>field
active_tracer%maxsteps=8e4
IF(gseq%diverted.AND.psi_in<0.02d0)THEN ! Use higher tracing tolerance near divertor
  active_tracer%tol=1.d-10
ELSE
  active_tracer%tol=1.d-8
END IF
active_tracer%raxis=raxis
active_tracer%zaxis=zaxis
active_tracer%inv=.TRUE.
ALLOCATE(ptout(3,active_tracer%maxsteps+1))
pt=pt_last
!!$omp critical
CALL gs_psi2r(gseq,psi_surf,pt)
!!$omp end critical
CALL tracinginv_fs(gseq%fe_rep%mesh,pt(1:2),ptout)
!---Skip point if trace fails
if(active_tracer%status/=1)THEN
  ! CALL oft_warn("gs_trace_surf: Trace did not complete")
  npoints=-1
else
  ALLOCATE(points(2,active_tracer%nsteps))
  points=ptout(2:3,1:active_tracer%nsteps)
  npoints=active_tracer%nsteps
end if
CALL active_tracer%delete
DEALLOCATE(ptout)
!!$omp end parallel
CALL psi_int%delete
end subroutine gs_trace_surf
#ifdef OFT_TOKAMAKER_LEGACY
!------------------------------------------------------------------------------
!> Needs Docs
!------------------------------------------------------------------------------
subroutine gs_set_cond_weights(self,vals,skip_fixed)
class(gs_eq), intent(inout) :: self
real(8), intent(in) :: vals(:)
logical, intent(in) :: skip_fixed
integer(4) :: i,j,k,kk
!---
k=0
kk=0
DO i=1,self%ncond_regs
  IF(self%cond_regions(i)%pair<0)THEN
    DO j=1,self%cond_regions(i)%neigs
      k=k+1
      IF(self%cond_regions(i)%fixed(j).AND.skip_fixed)CYCLE
      kk=kk+1
      self%cond_weights(k)=vals(kk)
      self%cond_regions(i)%weights(j)=self%cond_weights(k)
    END DO
  ELSE
    DO j=1,self%cond_regions(i)%neigs
      self%cond_regions(i)%weights(j)=self%cond_regions(i)%pair_signs(j)* &
        self%cond_regions(self%cond_regions(i)%pair)%weights(j)
    END DO
  END IF
END DO
end subroutine gs_set_cond_weights
!------------------------------------------------------------------------------
!> Needs Docs
!------------------------------------------------------------------------------
subroutine gs_get_cond_weights(self,vals,skip_fixed)
class(gs_eq), intent(inout) :: self
real(8), intent(inout) :: vals(:)
logical, intent(in) :: skip_fixed
integer(4) :: i,j,k,kk
!---
k=0
kk=0
DO i=1,self%ncond_regs
  IF(self%cond_regions(i)%pair<0)THEN
    DO j=1,self%cond_regions(i)%neigs
      k=k+1
      self%cond_weights(k)=self%cond_regions(i)%weights(j)
      IF(self%cond_regions(i)%fixed(j).AND.skip_fixed)CYCLE
      kk=kk+1
      vals(kk)=self%cond_weights(k)
    END DO
  END IF
END DO
end subroutine gs_get_cond_weights
!------------------------------------------------------------------------------
!> Needs Docs
!------------------------------------------------------------------------------
subroutine gs_get_cond_scales(self,vals,skip_fixed)
class(gs_eq), intent(inout) :: self
real(8), intent(inout) :: vals(:)
logical, intent(in) :: skip_fixed
integer(4) :: i,j,k
k=0
DO i=1,self%ncond_regs
  IF(self%cond_regions(i)%pair<0)THEN
    DO j=1,self%cond_regions(i)%neigs
      IF(self%cond_regions(i)%fixed(j).AND.skip_fixed)CYCLE
      k=k+1
      vals(k) = self%cond_regions(i)%fit_scales(j)
    END DO
  END IF
END DO
end subroutine gs_get_cond_scales
#endif
!------------------------------------------------------------------------------
!> Needs Docs
!------------------------------------------------------------------------------
subroutine gs_prof_interp_setup(self,gs)
class(gs_prof_interp), intent(inout) :: self
class(gs_eq), target, intent(inout) :: gs
self%gs=>gs
self%mesh=>gs%mesh
ALLOCATE(self%psi_eval,self%psi_geval)
self%psi_eval%u=>self%gs%psi
CALL self%psi_eval%setup(self%gs%fe_rep)
CALL self%psi_geval%shared_setup(self%psi_eval)
end subroutine gs_prof_interp_setup
!------------------------------------------------------------------------------
!> Destroy temporary internal storage and nullify references
!------------------------------------------------------------------------------
subroutine gs_prof_interp_delete(self)
class(gs_prof_interp), intent(inout) :: self
CALL self%psi_eval%delete()
CALL self%psi_geval%delete()
DEALLOCATE(self%psi_eval,self%psi_geval)
NULLIFY(self%gs,self%mesh)
end subroutine gs_prof_interp_delete
!------------------------------------------------------------------------------
!> Reconstruct a component of a Grad-Shafranov solution
!------------------------------------------------------------------------------
subroutine gs_prof_interp_apply(self,cell,f,gop,val)
class(gs_prof_interp), intent(inout) :: self !< Interpolation object
integer(4), intent(in) :: cell !< Cell for interpolation
real(8), intent(in) :: f(:) !< Position in cell in logical coord [3]
real(8), intent(in) :: gop(3,3) !< Logical gradient vectors at f [3,3]
real(8), intent(out) :: val(:) !< Reconstructed field at f [1]
real(8) :: psitmp(1),gpsitmp(3),pt(3)
logical :: in_plasma
!---
pt=self%gs%fe_rep%mesh%log2phys(cell,f)
in_plasma=.TRUE.
IF(gs_test_bounds(self%gs,pt).AND.(self%gs%fe_rep%mesh%reg(cell)==1))THEN
  in_plasma=.TRUE.
ELSE
  in_plasma=.FALSE.
END IF
!---
SELECT CASE(self%mode)
  CASE(1)
    CALL self%psi_eval%interp(cell,f,gop,psitmp)
    val(1)=self%gs%psiscale*psitmp(1)
  CASE(2)
    pt=self%gs%fe_rep%mesh%log2phys(cell,f)
    CALL self%psi_eval%interp(cell,f,gop,psitmp)
    IF(in_plasma.AND.(psitmp(1)>self%gs%plasma_bounds(1)))THEN
      IF(self%gs%mode==0)THEN
        val(1)=self%gs%psiscale*self%gs%alam*(self%gs%I%f(psitmp(1))+self%gs%I%f_offset/self%gs%alam)
      ELSE
        val(1)=self%gs%psiscale*SQRT(self%gs%alam*self%gs%I%f(psitmp(1)) + self%gs%I%f_offset**2)
      END IF
    ELSE
      val(1)=self%gs%psiscale*self%gs%I%f_offset
    END IF
  CASE(3)
    CALL self%psi_eval%interp(cell,f,gop,psitmp)
    IF(in_plasma.AND.(psitmp(1)>self%gs%plasma_bounds(1)))THEN
      val(1)=(self%gs%psiscale**2)*self%gs%pnorm*self%gs%P%F(psitmp(1))/mu0
    ELSE
      val(1)=0.d0
    END IF
  CASE DEFAULT
    CALL oft_abort('Unknown field mode','gs_prof_interp_apply',__FILE__)
END SELECT
end subroutine gs_prof_interp_apply
!------------------------------------------------------------------------------
!> Reconstruct magnetic field from a Grad-Shafranov solution
!------------------------------------------------------------------------------
subroutine gs_b_interp_apply(self,cell,f,gop,val)
class(gs_b_interp), intent(inout) :: self !< Interpolation object
integer(4), intent(in) :: cell !< Cell for interpolation
real(8), intent(in) :: f(:) !< Position in cell in logical coord [3]
real(8), intent(in) :: gop(3,3) !< Logical gradient vectors at f [3,3]
real(8), intent(out) :: val(:) !< Reconstructed field at f [3]
real(8) :: psitmp(1),gpsitmp(3),pt(3)
logical :: in_plasma
pt=self%gs%fe_rep%mesh%log2phys(cell,f)
in_plasma=.TRUE.
IF(gs_test_bounds(self%gs,pt).AND.(self%gs%fe_rep%mesh%reg(cell)==1))THEN
  in_plasma=.TRUE.
ELSE
  in_plasma=.FALSE.
END IF
! Sample fields
CALL self%psi_eval%interp(cell,f,gop,psitmp)
CALL self%psi_geval%interp(cell,f,gop,gpsitmp)
! Evaluate B-field
val(1)=-self%gs%psiscale*gpsitmp(2)/(pt(1)+gs_epsilon)
val(3)=self%gs%psiscale*gpsitmp(1)/(pt(1)+gs_epsilon)
IF(in_plasma.AND.(psitmp(1)>self%gs%plasma_bounds(1)))THEN
  IF(self%gs%mode==0)THEN
    val(2)=self%gs%psiscale*self%gs%alam*(self%gs%I%f(psitmp(1))+self%gs%I%f_offset/self%gs%alam)/(pt(1)+gs_epsilon)
  ELSE
    val(2)=self%gs%psiscale*SQRT(self%gs%alam*self%gs%I%f(psitmp(1)) + self%gs%I%f_offset**2)/(pt(1)+gs_epsilon)
  END IF
ELSE
  val(2)=self%gs%psiscale*self%gs%I%f_offset/(pt(1)+gs_epsilon)
END IF
end subroutine gs_b_interp_apply
!------------------------------------------------------------------------------
!> Needs Docs
!------------------------------------------------------------------------------
subroutine gsinv_setup(self,lag_rep)
class(gsinv_interp), intent(inout) :: self
class(oft_afem_type), target, intent(inout) :: lag_rep
SELECT TYPE(lag_rep)
CLASS IS(oft_scalar_bfem)
  self%lag_rep=>lag_rep
CLASS DEFAULT
  CALL oft_abort("Incorrect FE type","gsinv_setup",__FILE__)
END SELECT
self%mesh=>self%lag_rep%mesh
NULLIFY(self%uvals)
CALL self%u%get_local(self%uvals)
end subroutine gsinv_setup
!------------------------------------------------------------------------------
!> Needs Docs
!------------------------------------------------------------------------------
subroutine gsinv_destroy(self)
class(gsinv_interp), intent(inout) :: self
IF(ASSOCIATED(self%uvals))DEALLOCATE(self%uvals)
end subroutine gsinv_destroy
!------------------------------------------------------------------------------
!> Needs Docs
!------------------------------------------------------------------------------
subroutine gsinv_apply(self,cell,f,gop,val)
class(gsinv_interp), intent(inout) :: self
integer(4), intent(in) :: cell
real(8), intent(in) :: f(:)
real(8), intent(in) :: gop(3,3)
real(8), intent(out) :: val(:)
integer(4), allocatable :: j(:)
integer(4) :: jc
real(8) :: rop(3),d2op(6),pt(3),grad(3),tmp
real(8) :: s,c
!---Get dofs
allocate(j(self%lag_rep%nce))
call self%lag_rep%ncdofs(cell,j)
!---Reconstruct gradient
grad=0.d0
do jc=1,self%lag_rep%nce
  call oft_blag_geval(self%lag_rep,cell,jc,f,rop,gop)
  grad=grad+self%uvals(j(jc))*rop
end do
!---Get radial position
pt=self%mesh%log2phys(cell,f)
!---
s=SIN(self%t)
c=COS(self%t)
!---Position
val(1)=(self%rho*(grad(1)*s-grad(2)*c))/(grad(1)*c+grad(2)*s)
val(2)=pt(1)*SQRT((self%rho**2+val(1)**2)/SUM(grad**2))
!---Safety Factor
val(3)=val(2)/pt(1)**2
IF(self%compute_geom)THEN
  val(4)=pt(1)*val(2)
  val(5)=val(2)/pt(1)
END IF
! val(3:8)=val(3:8)
deallocate(j)
end subroutine gsinv_apply
!------------------------------------------------------------------------------
!> Needs Docs
!------------------------------------------------------------------------------
subroutine gs_save_fgrid(self,filename)
class(gs_eq), target, intent(inout) :: self
character(LEN=*), optional, intent(in) :: filename
class(oft_vector), pointer :: a,br,bt,bz
real(r8), pointer :: vals_tmp(:)
class(oft_solver), pointer :: solver
type(gs_b_interp) :: Bfield
type(gs_prof_interp) :: field
integer(4) :: i,io_unit
real(8), allocatable :: Fout(:,:)
logical :: pm_save
!---
NULLIFY(vals_tmp)
ALLOCATE(Fout(5,self%fe_rep%ne))
CALL self%psi%new(a)
CALL self%psi%new(br)
CALL self%psi%new(bt)
CALL self%psi%new(bz)
! Bfield%gs=>self
! field%gs=>self
CALL Bfield%setup(self)
CALL field%setup(self)
!---Setup Solver
CALL create_cg_solver(solver)
solver%A=>self%mop
solver%its=-2
CALL create_diag_pre(solver%pre)
pm_save=oft_env%pm; oft_env%pm=.FALSE.
!---Project B-field
CALL oft_blag_vproject(self%fe_rep,Bfield,br,bt,bz)
CALL a%set(0.d0)
CALL solver%apply(a,br)
CALL a%get_local(vals_tmp)
Fout(1,:)=vals_tmp
CALL a%set(0.d0)
CALL solver%apply(a,bt)
CALL a%get_local(vals_tmp)
Fout(2,:)=vals_tmp
CALL a%set(0.d0)
CALL solver%apply(a,bz)
CALL a%get_local(vals_tmp)
Fout(3,:)=vals_tmp
!---Project pressure
field%mode=3
CALL oft_blag_project(self%fe_rep,field,br)
CALL a%set(0.d0)
CALL solver%apply(a,br)
CALL a%get_local(vals_tmp)
Fout(4,:)=vals_tmp
!---Get poloidal flux
CALL self%psi%get_local(vals_tmp)
Fout(5,:)=vals_tmp
!---Output
IF(PRESENT(filename))THEN
  OPEN(NEWUNIT=io_unit,FILE=TRIM(filename))
  WRITE(io_unit,*)self%fe_rep%order
  DO i=1,self%fe_rep%ne
    WRITE(io_unit,'(5E18.10)')Fout(:,i)
  END DO
  CLOSE(io_unit)
END IF
!---Save fields to plot
CALL self%fe_rep%mesh%save_vertex_scalar(Fout(1,:),self%xdmf,'Br')
CALL self%fe_rep%mesh%save_vertex_scalar(Fout(2,:),self%xdmf,'Bt')
CALL self%fe_rep%mesh%save_vertex_scalar(Fout(3,:),self%xdmf,'Bz')
CALL self%fe_rep%mesh%save_vertex_scalar(Fout(4,:),self%xdmf,'P')
!---Clean up
oft_env%pm=pm_save
CALL a%delete
CALL br%delete
CALL bt%delete
CALL bz%delete
DEALLOCATE(a,br,bt,bz,Fout,vals_tmp)
CALL Bfield%delete()
CALL field%delete()
CALL solver%pre%delete
DEALLOCATE(solver%pre)
CALL solver%delete
DEALLOCATE(solver)
end subroutine gs_save_fgrid
!------------------------------------------------------------------------------
!> Needs Docs
!------------------------------------------------------------------------------
subroutine gs_save_prof(self,filename,mpsi_sample)
class(gs_eq), target, intent(inout) :: self
character(LEN=*), intent(in) :: filename
INTEGER(4), OPTIONAL, intent(in) :: mpsi_sample
integer(4) :: i,m,io_unit
real(8) :: x1,x2,outtmp(5),r
m=100
IF(PRESENT(mpsi_sample))m=mpsi_sample
!---
x1=0.d0; x2=1.d0
IF(self%plasma_bounds(1)>-1.d98)THEN
  x1=self%plasma_bounds(1); x2=self%plasma_bounds(2)
END IF
100 FORMAT (5E18.10)
OPEN(NEWUNIT=io_unit,FILE=TRIM(filename))
DO i=0,m
  r=i*(x2-x1)/m + x1
  IF(i==0)r = r + (x2-x1)*1.d-10
  outtmp(1)=self%psiscale*r
  IF(self%mode==0)THEN
    outtmp(2)=self%alam*self%I%fp(r)
    outtmp(3)=self%psiscale*self%alam*self%I%f(r) + self%I%f_offset
  ELSE
    outtmp(3)=SQRT(self%psiscale*self%alam*self%I%f(r) + self%I%f_offset**2)
    outtmp(2)=self%alam*self%I%fp(r)/(2.d0*outtmp(3))
  END IF
  outtmp(4)=self%psiscale*self%pnorm*self%P%fp(r)
  outtmp(5)=self%psiscale*self%psiscale*self%pnorm*self%P%f(r)
  WRITE(io_unit,100)outtmp
END DO
CLOSE(io_unit)
end subroutine gs_save_prof
!------------------------------------------------------------------------------
!> Construct mass matrix for a boundary Lagrange scalar representation
!!
!! Supported boundary conditions
!! - `'none'` Full matrix
!! - `'zerob'` Dirichlet for all boundary DOF
!------------------------------------------------------------------------------
subroutine build_mrop(fe_rep,mat,bc)
type(oft_scalar_bfem), intent(inout) :: fe_rep !< 2D Lagrange FE representation
class(oft_matrix), pointer, intent(inout) :: mat !< Matrix object
character(LEN=*), intent(in) :: bc !< Boundary condition
integer(i4) :: i,m,jr,jc
integer(i4), allocatable :: j(:)
real(r8) :: vol,det,goptmp(3,4),elapsed_time,pt(3)
real(r8), allocatable :: rop(:),mop(:,:)
logical :: curved
CLASS(oft_vector), POINTER :: oft_lag_vec
type(oft_timer) :: mytimer
DEBUG_STACK_PUSH
IF(oft_debug_print(1))THEN
  WRITE(*,'(2X,A)')'Constructing Boundary LAG::MOP'
  CALL mytimer%tick()
END IF
!------------------------------------------------------------------------------
! Allocate matrix
!------------------------------------------------------------------------------
IF(.NOT.ASSOCIATED(mat))THEN
  CALL fe_rep%mat_create(mat)
ELSE
  CALL mat%zero
END IF
!------------------------------------------------------------------------------
!
!------------------------------------------------------------------------------
!---Operator integration loop
!$omp parallel private(j,rop,det,mop,curved,goptmp,m,vol,jc,jr,pt)
allocate(j(fe_rep%nce)) ! Local DOF and matrix indices
allocate(rop(fe_rep%nce)) ! Reconstructed gradient operator
allocate(mop(fe_rep%nce,fe_rep%nce)) ! Local laplacian matrix
!$omp do
! schedule(dynamic,1) ordered
do i=1,fe_rep%mesh%nc
  !---Get local reconstructed operators
  mop=0.d0
  do m=1,fe_rep%quad%np ! Loop over quadrature points
    call fe_rep%mesh%jacobian(i,fe_rep%quad%pts(:,m),goptmp,vol)
    det=vol*fe_rep%quad%wts(m)
    pt=fe_rep%mesh%log2phys(i,fe_rep%quad%pts(:,m))
    do jc=1,fe_rep%nce ! Loop over degrees of freedom
      call oft_blag_eval(fe_rep,i,jc,fe_rep%quad%pts(:,m),rop(jc))
    end do
    !---Compute local matrix contributions
    do jr=1,fe_rep%nce
      do jc=1,fe_rep%nce
        mop(jr,jc) = mop(jr,jc) + rop(jr)*rop(jc)*det/(pt(1)+gs_epsilon)
      end do
    end do
  end do
  !---Get local to global DOF mapping
  call fe_rep%ncdofs(i,j)
  !---Add local values to global matrix
  !!$omp ordered
  call mat%atomic_add_values(j,j,mop,fe_rep%nce,fe_rep%nce)
  !!$omp end ordered
end do
deallocate(j,rop,mop)
!$omp end parallel
CALL fe_rep%vec_create(oft_lag_vec)
CALL mat%assemble(oft_lag_vec)
CALL oft_lag_vec%delete
DEALLOCATE(oft_lag_vec)
IF(oft_debug_print(1))THEN
  elapsed_time=mytimer%tock()
  WRITE(*,'(4X,A,ES11.4)')'Assembly time = ',elapsed_time
END IF
DEBUG_STACK_POP
end subroutine build_mrop
!------------------------------------------------------------------------------
!> Construct \f$ \frac{1}{R} \Delta^* \f$ operator, with or without time-dependence
!!
!! Supported boundary conditions
!! - `'none'` Full matrix
!! - `'zerob'` Dirichlet for all boundary DOF
!! - `'grnd'`  Dirichlet for only groundin point
!------------------------------------------------------------------------------
subroutine build_dels(mat,self,bc,dt,scale)
class(oft_matrix), pointer, intent(inout) :: mat !< Matrix object
class(gs_eq), intent(inout) :: self !< G-S object
character(LEN=*), intent(in) :: bc !< Boundary condition
real(8), optional, intent(in) :: dt !< Timestep size for time-dependent version
real(8), optional, intent(in) :: scale !< Global scale factor
integer(i4) :: i,m,jr,jc
integer(i4), allocatable :: j(:),j2(:)
real(r8) :: vol,det,goptmp(3,4),elapsed_time,pt(3),dt_in,main_scale
real(r8), allocatable :: rop(:),gop(:,:),lop(:,:),eta_reg(:)
logical :: curved
integer(i4) :: nnonaxi
integer(i4), allocatable :: dense_flag(:)
real(r8), pointer, dimension(:) :: nonaxi_tmp
real(r8), pointer, dimension(:,:) :: nonaxi_vals
type(oft_1d_int), pointer, dimension(:) :: bc_nodes
CLASS(oft_vector), POINTER :: oft_lag_vec
TYPE(oft_graph_ptr), pointer, dimension(:,:) :: graphs
TYPE(oft_graph), TARGET :: graph1,graph2
type(oft_timer) :: mytimer
CLASS(oft_bmesh), POINTER :: smesh
DEBUG_STACK_PUSH
IF(oft_debug_print(1))THEN
  WRITE(*,'(2X,A)')'Constructing Boundary LAG::LOP'
  CALL mytimer%tick()
END IF
dt_in=-1.d0
IF(PRESENT(dt))dt_in=dt
main_scale=1.d0
IF(PRESENT(scale))main_scale=scale
smesh=>self%fe_rep%mesh
!
nnonaxi=0
IF(dt_in>0.d0)nnonaxi=self%region_info%nnonaxi
!------------------------------------------------------------------------------
! Allocate matrix
!------------------------------------------------------------------------------
IF(.NOT.ASSOCIATED(mat))THEN
  !---
  CALL self%fe_rep%vec_create(oft_lag_vec)
  graph1%nr=self%fe_rep%ne
  graph1%nrg=self%fe_rep%global%ne
  graph1%nc=self%fe_rep%ne
  graph1%ncg=self%fe_rep%global%ne
  graph1%nnz=self%fe_rep%nee
  graph1%kr=>self%fe_rep%kee
  graph1%lc=>self%fe_rep%lee
  !---Add dense blocks for non-continuous regions
  IF(nnonaxi>0)THEN
    !---Add dense blocks
    ALLOCATE(dense_flag(self%fe_rep%ne))
    dense_flag=0
    DO m=1,self%region_info%nnonaxi
      dense_flag(self%region_info%noaxi_nodes(m)%v)=m
    END DO
    CALL graph_add_dense_blocks(graph1,graph2,dense_flag,self%region_info%noaxi_nodes)
    NULLIFY(graph1%kr,graph1%lc)
    graph1%nnz=graph2%nnz
    graph1%kr=>graph2%kr
    graph1%lc=>graph2%lc
    DEALLOCATE(dense_flag)
  END IF
  !---Add dense block for boundary
  IF(TRIM(bc)=="free")THEN
    ! CALL gs_mat_create(mat)
    ALLOCATE(bc_nodes(1))
    bc_nodes(1)%n=self%fe_rep%nbe
    bc_nodes(1)%v=>self%fe_rep%lbe
    ALLOCATE(dense_flag(self%fe_rep%ne))
    dense_flag=0
    dense_flag(bc_nodes(1)%v)=1
    !---Add dense blocks
    CALL graph_add_dense_blocks(graph1,graph2,dense_flag,bc_nodes)
    NULLIFY(graph1%kr,graph1%lc)
    graph1%nnz=graph2%nnz
    graph1%kr=>graph2%kr
    graph1%lc=>graph2%lc
    DEALLOCATE(dense_flag)
  END IF
  !---Add coil blocks
  IF((dt_in>0.d0).AND.(self%ncoils>0))THEN
    ALLOCATE(graphs(2,2))
    ALLOCATE(graphs(2,1)%g,graphs(1,2)%g,graphs(2,2)%g)
    CALL create_dense_graph(graphs(2,1)%g,self%coil_vec,oft_lag_vec)
    CALL create_dense_graph(graphs(1,2)%g,oft_lag_vec,self%coil_vec)
    CALL create_dense_graph(graphs(2,2)%g,self%coil_vec,self%coil_vec)
  ELSE
    ALLOCATE(graphs(1,1))
  END IF
  graphs(1,1)%g=>graph1
  !---Create matrix
  IF((dt_in>0.d0).AND.(self%ncoils>0))THEN
    CALL create_matrix(mat,graphs,self%aug_vec,self%aug_vec)
  ELSE
    CALL create_matrix(mat,graphs,oft_lag_vec,oft_lag_vec)
  END IF
  CALL oft_lag_vec%delete
  DEALLOCATE(oft_lag_vec)
  NULLIFY(graphs(1,1)%g)
  DEALLOCATE(graphs)
ELSE
  CALL mat%zero
END IF
ALLOCATE(eta_reg(smesh%nreg))
eta_reg=-1.d0
IF(dt_in>0.d0)THEN
  DO i=1,self%ncond_regs
    jr=self%cond_regions(i)%id
    eta_reg(jr)=self%cond_regions(i)%eta
  END DO
END IF
!------------------------------------------------------------------------------
! Operator integration
!------------------------------------------------------------------------------
IF(nnonaxi>0)THEN
  ALLOCATE(nonaxi_vals(self%region_info%block_max+1,self%region_info%nnonaxi))
  nonaxi_vals=0.d0
END IF
!$omp parallel private(j,rop,gop,det,lop,curved,goptmp,m,vol,jc,jr,pt,nonaxi_tmp)
allocate(j(self%fe_rep%nce)) ! Local DOF and matrix indices
allocate(rop(self%fe_rep%nce),gop(3,self%fe_rep%nce)) ! Reconstructed gradient operator
allocate(lop(self%fe_rep%nce,self%fe_rep%nce)) ! Local laplacian matrix
IF(nnonaxi>0)allocate(nonaxi_tmp(self%fe_rep%nce))
!$omp do schedule(dynamic,1) ordered
do i=1,self%fe_rep%mesh%nc
  !---Get local reconstructed operators
  lop=0.d0
  IF(nnonaxi>0)nonaxi_tmp=0.d0
  do m=1,self%fe_rep%quad%np ! Loop over quadrature points
    call self%fe_rep%mesh%jacobian(i,self%fe_rep%quad%pts(:,m),goptmp,vol)
    det=vol*self%fe_rep%quad%wts(m)
    pt=smesh%log2phys(i,self%fe_rep%quad%pts(:,m))
    do jc=1,self%fe_rep%nce ! Loop over degrees of freedom
      call oft_blag_eval(self%fe_rep,i,jc,self%fe_rep%quad%pts(:,m),rop(jc))
      call oft_blag_geval(self%fe_rep,i,jc,self%fe_rep%quad%pts(:,m),gop(:,jc),goptmp)
    end do
    !---Compute local matrix contributions
    do jr=1,self%fe_rep%nce
      do jc=1,self%fe_rep%nce
        lop(jr,jc) = lop(jr,jc) + DOT_PRODUCT(gop(1:2,jr),gop(1:2,jc))*det/(pt(1)+gs_epsilon)
      end do
    end do
    IF(dt_in>0.d0.AND.eta_reg(smesh%reg(i))>0.d0)THEN
      do jr=1,self%fe_rep%nce
        do jc=1,self%fe_rep%nce
          lop(jr,jc) = lop(jr,jc) + rop(jr)*rop(jc)*det/(pt(1)+gs_epsilon)/(dt_in*eta_reg(smesh%reg(i)))
        end do
        IF(nnonaxi>0.AND.self%region_info%reg_map(smesh%reg(i))>0)THEN
          nonaxi_tmp(jr)=nonaxi_tmp(jr) + rop(jr)*det/(pt(1)+gs_epsilon)/(dt_in*eta_reg(smesh%reg(i)))
        END IF
      end do
    END IF
    IF(nnonaxi>0.AND.self%region_info%reg_map(smesh%reg(i))>0)THEN
      !$omp atomic
      nonaxi_vals(self%region_info%block_max+1,self%region_info%reg_map(smesh%reg(i))) = &
        nonaxi_vals(self%region_info%block_max+1,self%region_info%reg_map(smesh%reg(i))) + det
    END IF
  end do
  !---Get local to global DOF mapping
  call self%fe_rep%ncdofs(i,j)
  !---Apply bc to local matrix
  SELECT CASE(TRIM(bc))
    CASE("zerob")
      DO jr=1,self%fe_rep%nce
        IF(self%fe_rep%be(j(jr)))lop(jr,:)=0.d0
      END DO
    CASE("free")
      DO jr=1,self%fe_rep%nce
        IF(self%fe_rep%be(j(jr)))lop(jr,:)=0.d0
      END DO
  END SELECT
  !---Add local values to global matrix
  lop=lop*main_scale
  !$omp ordered
  call mat%atomic_add_values(j,j,lop,self%fe_rep%nce,self%fe_rep%nce)
  IF(nnonaxi>0.AND.self%region_info%reg_map(smesh%reg(i))>0)THEN
    DO jr=1,self%fe_rep%nce
      !$omp atomic
      nonaxi_vals(self%region_info%node_mark(smesh%reg(i),j(jr)),self%region_info%reg_map(smesh%reg(i))) = &
        nonaxi_vals(self%region_info%node_mark(smesh%reg(i),j(jr)),self%region_info%reg_map(smesh%reg(i))) &
        + nonaxi_tmp(jr)
    END DO
  END IF
  !$omp end ordered
end do
IF(nnonaxi>0)THEN
  !$omp do schedule(dynamic,1) ordered
  do i=1,self%fe_rep%mesh%nc
    IF(self%region_info%reg_map(smesh%reg(i))==0)CYCLE
    !---Get local to global DOF mapping
    call self%fe_rep%ncdofs(i,j)
    !---Get local reconstructed operators
    lop(:,1)=0.d0
    do m=1,self%fe_rep%quad%np ! Loop over quadrature points
      call self%fe_rep%mesh%jacobian(i,self%fe_rep%quad%pts(:,m),goptmp,vol)
      det=vol*self%fe_rep%quad%wts(m)
      do jc=1,self%fe_rep%nce ! Loop over degrees of freedom
        call oft_blag_eval(self%fe_rep,i,jc,self%fe_rep%quad%pts(:,m),rop(jc))
        lop(jc,1) = lop(jc,1) + rop(jc)*det
      end do
    end do
    !---Add local values to global matrix
    m=self%region_info%reg_map(smesh%reg(i))
    lop(:,1)=-lop(:,1)/nonaxi_vals(self%region_info%block_max+1,m)
    lop(:,1)=lop(:,1)*main_scale
    !$omp ordered
    do jc=1,self%fe_rep%nce
      call mat%atomic_add_values(j(jc:jc),self%region_info%noaxi_nodes(m)%v, &
        lop(jc,1)*nonaxi_vals(:,m),1,self%region_info%noaxi_nodes(m)%n)
    end do
    !$omp end ordered
  end do
END IF
deallocate(j,rop,gop,lop)
IF(nnonaxi>0)deallocate(nonaxi_tmp)
!$omp end parallel
ALLOCATE(lop(1,1),j(1))
IF(nnonaxi>0)THEN
  IF(.NOT.ASSOCIATED(self%region_info%nonaxi_vals))ALLOCATE(self%region_info%nonaxi_vals(self%fe_rep%ne,smesh%nreg))
  self%region_info%nonaxi_vals=0.d0
  DO i=1,smesh%nreg
    IF(self%region_info%reg_map(i)==0)CYCLE
    DO jc=1,self%region_info%noaxi_nodes(self%region_info%reg_map(i))%n
      self%region_info%nonaxi_vals(self%region_info%noaxi_nodes(self%region_info%reg_map(i))%v(jc),i) = &
        -nonaxi_vals(jc,self%region_info%reg_map(i))*dt_in/nonaxi_vals(self%region_info%block_max+1,self%region_info%reg_map(i))
    END DO
  END DO
  DEALLOCATE(nonaxi_vals)
END IF
!---Add inductance and resistance terms for Vcoils
IF((dt_in>0.d0).AND.(self%ncoils>0))THEN
  ALLOCATE(j2(1))
  DO i=1,self%ncoils+1
    j=self%fe_rep%ne+i
    IF(self%Rcoils(i)<=0.d0)THEN
      lop(1,1)=1.d0
      CALL mat%add_values(j,j,lop,1,1)
    ELSE
      DO jc=1,self%ncoils+1
        IF(self%Rcoils(jc)<=0.d0)CYCLE
        j2=self%fe_rep%ne+jc
        lop(1,1)=self%Lcoils(i,jc)/dt_in
        IF(i==jc)lop(1,1)=lop(1,1)+self%Rcoils(i)
        CALL mat%add_values(j,j2,lop,1,1)
      END DO
    END IF
  END DO
  DEALLOCATE(j2)
  !$omp parallel do
  DO i=1,self%ncoils
    IF(self%Rcoils(i)<=0.d0)CYCLE
    CALL dels_coil_part(self,mat,i,dt_in,bc)
  END DO
END IF
!---Set diagonal entries for dirichlet rows
SELECT CASE(TRIM(bc))
CASE("zerob")
  lop(1,1)=1.d0
  DO i=1,self%fe_rep%nbe
    IF(.NOT.self%fe_rep%linkage%leo(i))CYCLE
    j=self%fe_rep%lbe(i)
    call mat%add_values(j,j,lop,1,1)
  END DO
CASE("free")
  CALL set_bcmat(self,mat)
END SELECT
DEALLOCATE(j,lop)
!---Assemble final matrix
IF((dt_in>0.d0).AND.(self%ncoils>0))THEN
  CALL self%aug_vec%new(oft_lag_vec)
ELSE
  CALL self%fe_rep%vec_create(oft_lag_vec)
END IF
CALL mat%assemble(oft_lag_vec)
CALL oft_lag_vec%delete
DEALLOCATE(oft_lag_vec,eta_reg)
IF(oft_debug_print(1))THEN
  elapsed_time=mytimer%tock()
  WRITE(*,'(4X,A,ES11.4)')'Assembly time = ',elapsed_time
END IF
DEBUG_STACK_POP
end subroutine build_dels
<<<<<<< HEAD
!---------------------------------------------------------------------------
!> Compute inductance between coil and given poloidal flux
!---------------------------------------------------------------------------
subroutine dels_coil_part(self,mat,iCoil,dt_in,bc)
class(gs_eq), intent(inout) :: self !< G-S solver object
class(oft_matrix), pointer, intent(inout) :: mat
integer(4), intent(in) :: iCoil !< Coil index for mutual calculation
real(8), intent(in) :: dt_in
character(LEN=*), intent(in) :: bc
real(r8), pointer, dimension(:) :: btmp
real(8) :: psitmp,goptmp(3,3),det,v,t1,psi_tmp,nturns,eta_wt,pt(3)
real(8), allocatable :: rhs_loc(:),cond_fac(:),rop(:),row_tmp(:,:),col_tmp(:,:),eta_reg(:)
integer(4) :: j,m,l,k,j2(1)
integer(4), allocatable :: j_lag(:)
logical :: curved
CLASS(oft_bmesh), POINTER :: smesh
! t1=omp_get_wtime()
!---
smesh=>self%fe_rep%mesh
NULLIFY(btmp)
CALL self%psi_coil(iCoil)%f%get_local(btmp)
j2=self%fe_rep%ne+iCoil
!
ALLOCATE(eta_reg(smesh%nreg))
eta_reg=-1.d0
IF(dt_in>0.d0)THEN
  DO l=1,self%ncond_regs
    j=self%cond_regions(l)%id
    eta_reg(j)=self%cond_regions(l)%eta
  END DO
END IF
!---
!!$omp parallel private(j,j_lag,curved,goptmp,v,m,det,psitmp,l,rop,nturns) reduction(+:mutual)
allocate(rop(self%fe_rep%nce),row_tmp(self%fe_rep%nce,1))
allocate(j_lag(self%fe_rep%nce),col_tmp(1,self%fe_rep%nce))
!!$omp do schedule(static,1)
DO j=1,smesh%nc
  nturns=self%coil_nturns(smesh%reg(j),iCoil)
  eta_wt=0.d0
  IF(eta_reg(smesh%reg(j))>0.d0)eta_wt=1.d0/(dt_in*eta_reg(smesh%reg(j)))
  IF(ABS(nturns)<1.d-10.AND.(eta_reg(smesh%reg(j))<=0.d0))CYCLE
  call self%fe_rep%ncdofs(j,j_lag)
  curved=cell_is_curved(smesh,j)
  row_tmp=0.d0
  col_tmp=0.d0
  do m=1,self%fe_rep%quad%np
    if(curved.OR.(m==1))call smesh%jacobian(j,self%fe_rep%quad%pts(:,m),goptmp,v)
    det=v*self%fe_rep%quad%wts(m)
    pt=smesh%log2phys(j,self%fe_rep%quad%pts(:,m))
    psi_tmp=0.d0
    DO l=1,self%fe_rep%nce
      CALL oft_blag_eval(self%fe_rep,j,l,self%fe_rep%quad%pts(:,m),rop(l))
      psi_tmp=psi_tmp+btmp(j_lag(l))*rop(l)
    END DO
    !
    DO l=1,self%fe_rep%nce
      col_tmp(1,l)=col_tmp(1,l)+mu0*2.d0*pi*rop(l)*nturns*det/dt_in
      row_tmp(l,1)=row_tmp(l,1)+eta_wt*rop(l)*psi_tmp*det/(pt(1)+gs_epsilon)
    END DO
  end do
  !---Apply bc to local matrix
  SELECT CASE(TRIM(bc))
  CASE("zerob")
    DO l=1,self%fe_rep%nce
      IF(self%fe_rep%be(j_lag(l)))row_tmp(l,1)=0.d0
    END DO
  CASE("free")
    DO l=1,self%fe_rep%nce
      IF(self%fe_rep%be(j_lag(l)))row_tmp(l,1)=0.d0
    END DO
  END SELECT
  !!$omp critical
  call mat%add_values(j2,j_lag,col_tmp,1,self%fe_rep%nce)
  call mat%add_values(j_lag,j2,row_tmp,self%fe_rep%nce,1)
  !!$omp end critical
end do
deallocate(j_lag,rop,row_tmp,col_tmp)
!!$omp end parallel
DEALLOCATE(btmp,eta_reg)
end subroutine dels_coil_part
!---------------------------------------------------------------------------
!> Initialize Grad-Shafranov solution with the Taylor state
!!
!! @param[in,out] self G-S object
!---------------------------------------------------------------------------
=======
!------------------------------------------------------------------------------
!> Destroy internal storage and nullify references for Grad-Shafranov object
!------------------------------------------------------------------------------
>>>>>>> 5c90f987
subroutine gs_destroy(self)
class(gs_eq), intent(inout) :: self !< G-S object
integer(i4) :: i,j
IF(ASSOCIATED(self%gs_zerob_bc%node_flag))DEALLOCATE(self%gs_zerob_bc%node_flag)
!
IF(ASSOCIATED(self%lim_con))DEALLOCATE(self%lim_con)
IF(ASSOCIATED(self%lim_ptr))DEALLOCATE(self%lim_ptr)
IF(ASSOCIATED(self%limiter_nds))DEALLOCATE(self%limiter_nds)
IF(ASSOCIATED(self%bc_rhs_list))DEALLOCATE(self%bc_rhs_list)
IF(ASSOCIATED(self%olbp))DEALLOCATE(self%olbp)
!
IF(ASSOCIATED(self%rlimiter_nds))DEALLOCATE(self%rlimiter_nds)
IF(ASSOCIATED(self%limiter_pts))DEALLOCATE(self%limiter_pts)
IF(ASSOCIATED(self%cond_weights))DEALLOCATE(self%cond_weights)
IF(ASSOCIATED(self%isoflux_targets))DEALLOCATE(self%isoflux_targets)
IF(ASSOCIATED(self%saddle_targets))DEALLOCATE(self%saddle_targets)
IF(ASSOCIATED(self%coil_reg_mat))DEALLOCATE(self%coil_reg_mat)
IF(ASSOCIATED(self%coil_reg_targets))DEALLOCATE(self%coil_reg_targets)
IF(ASSOCIATED(self%coil_bounds))DEALLOCATE(self%coil_bounds)
IF(ASSOCIATED(self%saddle_cmask))DEALLOCATE(self%saddle_cmask)
IF(ASSOCIATED(self%saddle_pmask))DEALLOCATE(self%saddle_pmask)
IF(ASSOCIATED(self%Lcoils))DEALLOCATE(self%Lcoils)
!---
CALL self%lu_solver%delete()
CALL self%lu_solver_dt%delete()
!---
IF(self%ncoils_ext>0)THEN
  DO i=1,self%ncoils_ext
    IF(ASSOCIATED(self%coils_ext(i)%scale))DEALLOCATE(self%coils_ext(i)%scale)
    IF(ASSOCIATED(self%coils_ext(i)%pt))DEALLOCATE(self%coils_ext(i)%pt)
  END DO
  DEALLOCATE(self%coils_ext)
  self%ncoils_ext=0
END IF
!---
IF(self%ncoil_regs>0)THEN
  DO i=1,self%ncoil_regs
    IF(ASSOCIATED(self%coil_regions(i)%lc))DEALLOCATE(self%coil_regions(i)%lc)
  END DO
  DEALLOCATE(self%coil_regions)
  self%ncoil_regs=0
END IF
!---
IF(self%ncoils>0)THEN
  DO i=1,self%ncoils
    IF(ASSOCIATED(self%psi_coil(i)%f))CALL self%psi_coil(i)%f%delete()
  END DO
  DEALLOCATE(self%psi_coil,self%coil_currs,self%coil_vcont,self%coil_nturns)
  self%ncoils=0
END IF
!---
IF(self%ncond_regs>0)THEN
  DO i=1,self%ncond_regs
#ifdef OFT_TOKAMAKER_LEGACY
    IF(ASSOCIATED(self%cond_regions(i)%fixed))DEALLOCATE(self%cond_regions(i)%fixed)
    IF(ASSOCIATED(self%cond_regions(i)%mtype))DEALLOCATE(self%cond_regions(i)%mtype)
    IF(ASSOCIATED(self%cond_regions(i)%mind))DEALLOCATE(self%cond_regions(i)%mind)
    IF(ASSOCIATED(self%cond_regions(i)%eig_map))DEALLOCATE(self%cond_regions(i)%eig_map)
    IF(ASSOCIATED(self%cond_regions(i)%lc))DEALLOCATE(self%cond_regions(i)%lc)
    IF(ASSOCIATED(self%cond_regions(i)%weights))DEALLOCATE(self%cond_regions(i)%weights)
    IF(ASSOCIATED(self%cond_regions(i)%pair_signs))DEALLOCATE(self%cond_regions(i)%pair_signs)
    IF(ASSOCIATED(self%cond_regions(i)%fit_scales))DEALLOCATE(self%cond_regions(i)%fit_scales)
    IF(ASSOCIATED(self%cond_regions(i)%cond_vals))DEALLOCATE(self%cond_regions(i)%cond_vals)
    IF(ASSOCIATED(self%cond_regions(i)%rc))DEALLOCATE(self%cond_regions(i)%rc)
    IF(ASSOCIATED(self%cond_regions(i)%cond_curr))DEALLOCATE(self%cond_regions(i)%cond_curr)
    IF(ASSOCIATED(self%cond_regions(i)%corr_3d))DEALLOCATE(self%cond_regions(i)%corr_3d)
#endif
    IF(self%cond_regions(i)%neigs>0)THEN
      DO j=1,self%cond_regions(i)%neigs
        IF(ASSOCIATED(self%cond_regions(i)%psi_eig(j)%f))CALL self%cond_regions(i)%psi_eig(j)%f%delete()
      END DO
      DEALLOCATE(self%cond_regions(i)%psi_eig)
      self%cond_regions(i)%neigs=0
    END IF
  END DO
  DEALLOCATE(self%cond_regions)
  self%ncond_regs=0
END IF
!---
IF(ASSOCIATED(self%psi))THEN
  CALL self%psi%delete()
  DEALLOCATE(self%psi)
END IF
IF(ASSOCIATED(self%chi))THEN
  CALL self%chi%delete()
  DEALLOCATE(self%chi)
END IF
!---
CALL self%dels%delete()
CALL self%mrop%delete()
CALL self%mop%delete()
DEALLOCATE(self%dels,self%mrop,self%mop)
IF(ASSOCIATED(self%dels_dt))THEN
  CALL self%dels_dt%delete()
  DEALLOCATE(self%dels_dt)
END IF
! Destory I and P in the future
NULLIFY(self%I,self%P)
#ifdef OFT_TOKAMAKER_LEGACY
NULLIFY(self%set_eta)
#endif
end subroutine gs_destroy
!------------------------------------------------------------------------------
!> Compute boundary condition matrix for free-boundary case
!------------------------------------------------------------------------------
subroutine compute_bcmat(self)
class(gs_eq), intent(inout) :: self
!---
integer(4) :: i,j,m,l,jr,jc,k,io_unit,nrhs,ierr,i_inds(1),j_inds(1)
integer(4), allocatable :: elist(:,:),marker(:),bemap(:),el1(:),el2(:),eflag(:)
integer(4), allocatable :: loc_map1(:),loc_map2(:)
real(8) :: f(3),pt(3),goptmp(3,3),gop(3),v,dl(2),dn(2),pt_int(3),pt2(3)
real(8), allocatable :: ltmp(:),vflux_mat(:,:)
real(8), allocatable :: rop1(:),rop2(:),gop1(:,:),gop2(:,:), massmat(:,:)
logical :: file_exists
integer(4) :: cell1,ed1,kk
real(8) :: pts1(2,2),pts2(2,2),dl1(2),dl2(2),dl1_mag,dl2_mag,val,f1(3),f2(3)
real(8) :: goptmp1(3,3),goptmp2(3,3),one_val(1,1),dn1(2),dn2(2),offset,grad_tmp(2)
logical, allocatable, dimension(:) :: vert_flag,edge_flag
type(oft_quad_type) :: quad,quad_hp,sing_quad
CLASS(oft_bmesh), POINTER :: smesh
!
integer(4), parameter :: qp_div_lim = 15
integer(4) :: neval,last,iwork(qp_div_lim),jc_active,nfail
real(8) :: abserr,work(5*qp_div_lim)
character(len=6) :: nfail_str
integer(4), save :: cell2,jc_int,ed2
real(8), save :: pt1(3)
!$omp threadprivate(pt1,cell2,jc_int,ed2)
IF(ASSOCIATED(self%bc_lmat))RETURN
WRITE(*,*)'Computing flux BC matrix '
CALL set_quad_1d(quad,self%fe_rep%order+2)
CALL set_quad_1d(quad_hp,4*self%fe_rep%order+2)
smesh=>self%fe_rep%mesh
!
sing_quad%dim=1
sing_quad%np=7
sing_quad%order=6
allocate(sing_quad%pts(1,sing_quad%np),sing_quad%wts(sing_quad%np))
sing_quad%pts(1,:)=[0.175965211846577428056264284949d-2,0.244696507125133674276453373497d-1, &
  0.106748056858788954180259781083d0,0.275807641295917383077859512057d0, &
  0.517855142151833716158668961982d0,0.771815485362384900274646869494d0, &
  0.952841340581090558994306588503d0]
sing_quad%wts=[0.663266631902570511783904989051d-2,0.457997079784753341255767348120d-1, &
  0.123840208071318194550489564922d0,0.212101926023811930107914875456d0, &
  0.261390645672007725646580606859d0,0.231636180290909384318815526104d0, &
  0.118598665644451726132783641957d0]
!
allocate(self%olbp(smesh%nbp+1))
CALL get_olbp(self%mesh,self%olbp)
!---Compute oriented edge list
ALLOCATE(elist(2,smesh%nbe))
DO i=1,smesh%nbe
  j=ABS(mesh_local_findedge(smesh,[self%olbp(i),self%olbp(i+1)]))
  elist(2,i)=smesh%lec(smesh%kec(j))
  DO m=1,3
    IF(j==ABS(smesh%lce(m,elist(2,i))))THEN
      elist(1,i)=m
      EXIT
    END IF
  END DO
  IF(m>3)CALL oft_abort("bad","",__FILE__)
END DO
!---Count rhs elements
allocate(marker(self%fe_rep%ne))
marker=0
ALLOCATE(el1(self%fe_rep%nce))
self%bc_nrhs=0
DO i=1,smesh%nbc
  j=smesh%lbc(i)
  call self%fe_rep%ncdofs(j,el1)
  DO m=1,self%fe_rep%nce
    IF(marker(el1(m))==0)THEN
      self%bc_nrhs=self%bc_nrhs+1
      marker(el1(m))=self%bc_nrhs
    END IF
  END DO
END DO
DEALLOCATE(el1)
!---
allocate(self%bc_rhs_list(self%bc_nrhs))
allocate(self%bc_lmat(self%fe_rep%nbe,self%fe_rep%nbe))
allocate(self%bc_bmat(self%fe_rep%nbe,self%bc_nrhs))
allocate(vflux_mat(self%bc_nrhs,self%fe_rep%nbe))
allocate(massmat(self%fe_rep%nbe,self%fe_rep%nbe))
self%bc_lmat=0.d0
self%bc_bmat=0.d0
vflux_mat=0.d0
massmat=0.d0
!
DO i=1,self%fe_rep%ne
  IF(marker(i)/=0)self%bc_rhs_list(marker(i))=i
END DO
allocate(bemap(self%fe_rep%ne))
bemap=0
DO i=1,self%fe_rep%nbe
  bemap(self%fe_rep%lbe(i))=i
END DO
!---Compute boundary current to volume flux projection matrix
nfail=0
!$omp parallel private(j,jr,jc,k,kk,rop1,gop1,loc_map1,cell1,el1,f1,ed1,dl1,dn1,dl1_mag,pts1,val, &
!$omp rop2,gop2,loc_map2,el2,f2,dl2,dn2,dl2_mag,pt2,pts2,work,neval,ierr,iwork,last,ltmp,goptmp1) &
!$omp reduction(+:nfail)
ALLOCATE(el1(self%fe_rep%nce),loc_map1(self%fe_rep%nce))
ALLOCATE(rop1(self%fe_rep%nce),gop1(3,self%fe_rep%nce))
ALLOCATE(el2(self%fe_rep%nce),loc_map2(self%fe_rep%nce))
ALLOCATE(rop2(self%fe_rep%nce),gop2(3,self%fe_rep%nce))
!$omp do schedule(static,10)
DO i=1,self%bc_nrhs
  IF(self%fe_rep%be(self%bc_rhs_list(i)))CYCLE
  cell1 = self%fe_rep%lec(self%fe_rep%kec(self%bc_rhs_list(i)))
  CALL self%fe_rep%ncdofs(cell1,el1)
  DO k=1,self%fe_rep%nce
    IF(el1(k)==self%bc_rhs_list(i))EXIT
  END DO
  CALL oft_blag_npos(self%fe_rep,cell1,k,f1)
  CALL oft_blag_eval(self%fe_rep,cell1,k,f1,rop1(1))
  pt1=smesh%log2phys(cell1,f1)
  DO j=1,smesh%nbe
    cell2=elist(2,j)
    ed2=elist(1,j)
    pts2(:,1)=smesh%r(1:2,smesh%lc(smesh%cell_ed(1,ed2),cell2))
    pts2(:,2)=smesh%r(1:2,smesh%lc(smesh%cell_ed(2,ed2),cell2))
    IF((pts2(1,1)<1.d-8).AND.(pts2(1,2)<1.d-8))CYCLE
    CALL self%fe_rep%ncdofs(cell2,el2)
    loc_map2=bemap(el2)
    !
    dl2=pts2(:,1)-pts2(:,2)
    dl2_mag=SQRT(SUM(dl2**2))
    DO jc=1,self%fe_rep%nce
      IF(loc_map2(jc)==0)CYCLE
      jc_int=jc
      CALL dqagse(integrand1,0.d0,1.d0,qp_int_tol,1.d2*qp_int_tol,qp_div_lim,val,abserr,neval,ierr, &
        work(1),work(qp_div_lim+1),work(2*qp_div_lim+1),work(3*qp_div_lim+1),iwork,last)
      ! ierr=-1
      IF(ierr/=0)THEN
        nfail=nfail+1
        val = 0.d0
        DO kk=1,quad_hp%np
          val=val + integrand1(quad_hp%pts(1,kk))*quad_hp%wts(kk)
        END DO
      END IF
      vflux_mat(i,loc_map2(jc))=vflux_mat(i,loc_map2(jc)) &
        + val*dl2_mag
    END DO
  END DO
END DO
!$omp end do nowait
!---Compute inductance and mass matrices for boundary
ALLOCATE(ltmp(self%fe_rep%nbe))
!$omp do schedule(static,10)
DO i=1,smesh%nbe
  cell1=elist(2,i)
  ed1=elist(1,i)
  pts1(:,1)=smesh%r(1:2,smesh%lc(smesh%cell_ed(1,ed1),cell1))
  pts1(:,2)=smesh%r(1:2,smesh%lc(smesh%cell_ed(2,ed1),cell1))
  IF((pts1(1,1)<1.d-8).AND.(pts1(1,2)<1.d-8))CYCLE
  dl1=pts1(:,1)-pts1(:,2)
  IF(self%olbp(i)==smesh%lc(smesh%cell_ed(2,ed1),cell1))dl1=-dl1
  dl1_mag=SQRT(SUM(dl1**2))
  dn1=[-dl1(2),dl1(1)]
  CALL self%fe_rep%ncdofs(cell1,el1)
  loc_map1=bemap(el1)
  DO k=1,quad%np
    f1 = 0.d0
    f1(smesh%cell_ed(1,ed1))=quad%pts(1,k)
    f1(smesh%cell_ed(2,ed1))=1.d0 - quad%pts(1,k)
    pt1=smesh%log2phys(cell1,f1)
    CALL smesh%jacobian(cell1,f1,goptmp1,v)
    DO jc=1,self%fe_rep%nce
      CALL oft_blag_eval(self%fe_rep,cell1,jc,f1,rop1(jc))
      CALL oft_blag_geval(self%fe_rep,cell1,jc,f1,gop1(:,jc),goptmp1)
    END DO
    !---
    DO jc=1,self%fe_rep%nce
      DO jr=1,self%fe_rep%nce
        IF(loc_map1(jr)==0)CYCLE
        !$omp atomic
        self%bc_bmat(loc_map1(jr),marker(el1(jc)))=self%bc_bmat(loc_map1(jr),marker(el1(jc))) &
          + rop1(jr)*DOT_PRODUCT(gop1(1:2,jc),dn1)*quad%wts(k)/pt1(1)
      END DO
    END DO
    !---Mass matrix
    DO jc=1,self%fe_rep%nce
      IF(loc_map1(jc)==0)CYCLE
      DO jr=1,self%fe_rep%nce
        IF(loc_map1(jr)==0)CYCLE
        !$omp atomic
        massmat(loc_map1(jr),loc_map1(jc))=massmat(loc_map1(jr),loc_map1(jc)) &
          + rop1(jr)*rop1(jc)*quad%wts(k)*dl1_mag
      END DO
    END DO
  END DO
  DO k=1,quad_hp%np
    f1 = 0.d0
    f1(smesh%cell_ed(1,ed1))=quad_hp%pts(1,k)
    f1(smesh%cell_ed(2,ed1))=1.d0 - quad_hp%pts(1,k)
    pt1=smesh%log2phys(cell1,f1)
    DO jc=1,self%fe_rep%nce
      CALL oft_blag_eval(self%fe_rep,cell1,jc,f1,rop1(jc))
    END DO
    !
    ltmp=0.d0
    DO j=1,smesh%nbe
      cell2=elist(2,j)
      ed2=elist(1,j)
      pts2(:,1)=smesh%r(1:2,smesh%lc(smesh%cell_ed(1,ed2),cell2))
      pts2(:,2)=smesh%r(1:2,smesh%lc(smesh%cell_ed(2,ed2),cell2))
      IF((pts2(1,1)<1.d-8).AND.(pts2(1,2)<1.d-8))CYCLE
      CALL self%fe_rep%ncdofs(cell2,el2)
      loc_map2=bemap(el2)
      IF(j==i)THEN
        ! Segment 1
        dl2=pt1(1:2)-pts2(:,2)
        dl2_mag=SQRT(SUM(dl2**2))
        dn2=[-dl2(2),dl2(1)]
        IF(self%olbp(j)==smesh%lc(smesh%cell_ed(2,ed2),cell2))dn2=-dn2
        DO jc=1,self%fe_rep%nce
          IF(loc_map2(jc)==0)CYCLE
          DO kk=1,sing_quad%np
            f2 = f1*(1.d0 - sing_quad%pts(1,kk))
            f2(smesh%cell_ed(2,ed2))=f2(smesh%cell_ed(2,ed2))+sing_quad%pts(1,kk)
            CALL oft_blag_eval(self%fe_rep,cell2,jc,f2,rop2(jc))
            pt2=smesh%log2phys(cell2,f2)
            ! Lmat \int phi^T \int phi * green * dl2 * dl1
            val=green(pt2(1),pt2(2),pt1(1),pt1(2))
            ltmp(loc_map2(jc))=ltmp(loc_map2(jc)) + rop2(jc)*val*sing_quad%wts(kk)*dl2_mag
          END DO
        END DO
        ! Segment 2
        dl2=pts2(:,1)-pt1(1:2)
        dl2_mag=SQRT(SUM(dl2**2))
        dn2=[-dl2(2),dl2(1)]
        IF(self%olbp(j)==smesh%lc(smesh%cell_ed(2,ed2),cell2))dn2=-dn2
        DO jc=1,self%fe_rep%nce
          IF(loc_map2(jc)==0)CYCLE
          DO kk=1,sing_quad%np
            f2 = f1*(1.d0 - sing_quad%pts(1,kk))
            f2(smesh%cell_ed(1,ed2))=f2(smesh%cell_ed(1,ed2))+sing_quad%pts(1,kk)
            CALL oft_blag_eval(self%fe_rep,cell2,jc,f2,rop2(jc))
            pt2=smesh%log2phys(cell2,f2)
            ! Lmat \int phi^T \int phi * green * dl2 * dl1
            val=green(pt2(1),pt2(2),pt1(1),pt1(2))
            ltmp(loc_map2(jc))=ltmp(loc_map2(jc)) + rop2(jc)*val*sing_quad%wts(kk)*dl2_mag
          END DO
        END DO
      ELSE
        dl2=pts2(:,1)-pts2(:,2)
        dl2_mag=SQRT(SUM(dl2**2))
        dn2=[-dl2(2),dl2(1)]
        IF(self%olbp(j)==smesh%lc(smesh%cell_ed(2,ed2),cell2))dn2=-dn2
        DO jc=1,self%fe_rep%nce
          IF(loc_map2(jc)==0)CYCLE
          jc_int=jc
          CALL dqagse(integrand2,0.d0,1.d0,qp_int_tol,1.d2*qp_int_tol,qp_div_lim,val,abserr,neval,ierr, &
            work(1),work(qp_div_lim+1),work(2*qp_div_lim+1),work(3*qp_div_lim+1),iwork,last)
          ! ierr=-1
          IF(ierr/=0)THEN
            nfail=nfail+1
            val=0.d0
            DO kk=1,quad_hp%np
              val=val + integrand2(quad_hp%pts(1,kk))*quad_hp%wts(kk)
            END DO
          END IF
          ltmp(loc_map2(jc))=ltmp(loc_map2(jc)) + val*dl2_mag
        END DO
      END IF
    END DO
    !---Accumulate to matrices
    DO jc=1,self%fe_rep%nce
      IF(loc_map1(jc)==0)CYCLE
      DO jr=1,self%fe_rep%nbe
        !$omp atomic
        self%bc_lmat(jr,loc_map1(jc))=self%bc_lmat(jr,loc_map1(jc)) &
          + ltmp(jr)*rop1(jc)*quad_hp%wts(k)*dl1_mag
      END DO
    END DO
  END DO
END DO
DEALLOCATE(el1,el2,rop1,rop2,gop1,gop2,loc_map1,loc_map2,ltmp)
!$omp end parallel
IF(nfail>0)THEN
  WRITE(nfail_str,'(I6)')nfail
  CALL oft_warn("QUADPACK integration failed "//TRIM(nfail_str)//" times in vacuum BC calculation.")
END IF
!
ALLOCATE(vert_flag(smesh%np),edge_flag(smesh%ne),self%fe_flag(self%fe_rep%ne))
vert_flag=smesh%r(1,:)<1.d-8
edge_flag=.FALSE.
DO i=1,smesh%ne
  IF(vert_flag(smesh%le(1,i)).AND.vert_flag(smesh%le(2,i)))edge_flag(i)=.TRUE.
END DO
CALL bfem_map_flag(self%fe_rep,vert_flag,edge_flag,self%fe_flag)
DEALLOCATE(vert_flag,edge_flag)
!
DO i=1,self%fe_rep%nbe
  IF(self%fe_flag(self%fe_rep%lbe(i)))THEN
    self%bc_lmat(i,:)=0.d0; self%bc_lmat(:,i)=0.d0; self%bc_lmat(i,i)=1.d0
    massmat(i,:)=0.d0; massmat(:,i)=0.d0; massmat(i,i)=1.d0
  END IF
END DO
!
CALL lapack_matinv(self%fe_rep%nbe,self%bc_lmat,ierr)
IF(ierr>0)WRITE(*,*)'ERR1',ierr,smesh%nbp
!
vflux_mat = MATMUL(vflux_mat,MATMUL(self%bc_lmat,massmat))
self%bc_lmat = MATMUL(massmat,MATMUL(self%bc_lmat,massmat))
DO i=1,self%bc_nrhs
  IF(self%fe_rep%be(self%bc_rhs_list(i)))THEN
    vflux_mat(i,:)=0.d0; vflux_mat(i,bemap(self%bc_rhs_list(i)))=1.d0
  END IF
END DO
!--- Final BC is I(psi_b) = B_t(psi) - B_t(psi_b) [B_t with B_n = 0]
self%bc_lmat=self%bc_lmat - MATMUL(self%bc_bmat,vflux_mat)

DO i=1,self%fe_rep%nbe
  IF(self%fe_flag(self%fe_rep%lbe(i)))THEN
    self%bc_lmat(i,:)=0.d0
    self%bc_bmat(i,:)=0.d0
  END IF
END DO
CALL quad%delete()
CALL sing_quad%delete()
DEALLOCATE(massmat,marker,bemap,vflux_mat)
IF(oft_debug_print(1))WRITE(*,'(2A)')oft_indent,'Complete'
contains
function integrand1(x) result(itegrand)
real(8), intent(in) :: x
real(8) :: itegrand,pt2(3),rop2(1),val,f2(3)
f2 = 0.d0
f2(smesh%cell_ed(1,ed2))=x
f2(smesh%cell_ed(2,ed2))=1.d0 - x
CALL oft_blag_eval(self%fe_rep,cell2,jc_int,f2,rop2(1))
pt2=smesh%log2phys(cell2,f2)
! Lmat \int phi^T \int phi * green * dl2 * dl1
val=green(pt2(1),pt2(2),pt1(1),pt1(2))
itegrand=rop2(1)*val
end function integrand1
!
function integrand2(x) result(itegrand)
real(8), intent(in) :: x
real(8) :: itegrand,pt2(3),rop2(1),val,f2(3)
f2 = 0.d0
f2(smesh%cell_ed(1,ed2))=x
f2(smesh%cell_ed(2,ed2))=1.d0 - x
CALL oft_blag_eval(self%fe_rep,cell2,jc_int,f2,rop2(1))
pt2=smesh%log2phys(cell2,f2)
! Lmat \int phi^T \int phi * green * dl2 * dl1
val=green(pt1(1),pt1(2),pt2(1),pt2(2))
itegrand=rop2(1)*val
end function integrand2
end subroutine compute_bcmat
!------------------------------------------------------------------------------
!> Generate oriented loop from boundary points
!------------------------------------------------------------------------------
subroutine get_olbp(smesh,olbp)
class(oft_bmesh), intent(inout) :: smesh
integer(4), intent(out) :: olbp(:)
integer(4) :: i,ii,j,k,l
real(8) :: val,orient(2)
olbp=0
j=0
val=1.d99
DO i=1,smesh%nbp
  IF(ABS(smesh%r(1,smesh%lbp(i)))+ABS(smesh%r(2,smesh%lbp(i)))<val)THEN
    val=ABS(smesh%r(1,smesh%lbp(i)))+ABS(smesh%r(2,smesh%lbp(i)))
    j=smesh%lbp(i)
  END IF
END DO
olbp(1)=j
olbp(smesh%nbp+1)=j
DO j=smesh%kpc(olbp(1)),smesh%kpc(olbp(1)+1)-1
  i=smesh%lpc(j)
  IF(.NOT.smesh%bc(i))CYCLE
  DO l=1,3
    k=ABS(smesh%lce(l,i))
    IF(.NOT.smesh%be(k))CYCLE
    IF(smesh%le(1,k)==olbp(1))THEN
      olbp(2)=smesh%le(2,k)
      EXIT
    END IF
    IF(smesh%le(2,k)==olbp(1))THEN
      olbp(2)=smesh%le(1,k)
      EXIT
    END IF
  END DO
END DO
!---
DO ii=3,smesh%nbp
  DO j=smesh%kpc(olbp(ii-1)),smesh%kpc(olbp(ii-1)+1)-1
    i=smesh%lpc(j)
    IF(.NOT.smesh%bc(i))CYCLE
    DO l=1,3
      k=ABS(smesh%lce(l,i))
      IF(.NOT.smesh%be(k))CYCLE
      IF(ANY(smesh%le(:,k)==olbp(ii-1)).AND.ALL(smesh%le(:,k)/=olbp(ii-2)))THEN
        IF(smesh%le(1,k)==olbp(ii-1))THEN
          olbp(ii)=smesh%le(2,k)
        ELSE
          olbp(ii)=smesh%le(1,k)
        END IF
      END IF
    END DO
  END DO
END DO
IF(MINVAL(olbp)==0)CALL oft_abort('Zero value detected in OLBP','get_olbp',__FILE__)
!---Check orientation
orient=0.d0
DO i=1,smesh%nbp
    IF(i<smesh%nbp/2)THEN
      orient(1)=orient(1)+smesh%r(2,olbp(i))
    ELSE
      orient(2)=orient(2)+smesh%r(2,olbp(i))
    END IF
END DO
!---Reverse list if necessary
IF(orient(2)>orient(1))THEN
  DO i=2,smesh%nbp/2+1
    k=olbp(i)
    olbp(i)=olbp(smesh%nbp+2-i)
    olbp(smesh%nbp+2-i)=k
  END DO
END IF
end subroutine get_olbp
!------------------------------------------------------------------------------
!> Add boundary condition terms for free-boundary case to matrix
!------------------------------------------------------------------------------
subroutine set_bcmat(self,mat)
class(gs_eq), intent(inout) :: self !< G-S object
class(oft_matrix), intent(inout) :: mat !< Matrix object
integer(4) :: i,j,i_inds(1),j_inds(1)
real(8) :: one_val(1,1)
!---Add to matrix
! | A_ii A_ib |
! | M_bi M_bb + M*L^-1*M |
one_val=1.d0
DO i=1,self%fe_rep%nbe
  i_inds=self%fe_rep%lbe(i)
  IF(self%fe_flag(self%fe_rep%lbe(i)))THEN
    CALL mat%add_values(i_inds,i_inds,one_val,1,1)
  ELSE
    DO j=1,self%bc_nrhs
      j_inds=self%bc_rhs_list(j)
      IF(ABS(self%bc_bmat(i,j))<1.d-20)CYCLE
      CALL mat%add_values(i_inds,j_inds,self%bc_bmat(i:i,j:j),1,1)
    END DO
    DO j=1,self%fe_rep%nbe
      j_inds=self%fe_rep%lbe(j)
      CALL mat%add_values(i_inds,j_inds,self%bc_lmat(i:i,j:j),1,1)
    END DO
  END IF
END DO
end subroutine set_bcmat
!------------------------------------------------------------------------------
!> Create G-S matrix with necessary augmentations for free-boundary BC
!------------------------------------------------------------------------------
subroutine gs_mat_create(fe_rep,new)
class(oft_scalar_bfem), intent(inout) :: fe_rep
CLASS(oft_matrix), POINTER, INTENT(out) :: new
CLASS(oft_vector), POINTER :: tmp_vec
INTEGER(4) :: i,j,nr
INTEGER(4), ALLOCATABLE, DIMENSION(:) :: ltmp
TYPE(oft_graph_ptr) :: graphs(1,1)
DEBUG_STACK_PUSH
CALL fe_rep%vec_create(tmp_vec)
ALLOCATE(graphs(1,1)%g)
graphs(1,1)%g%nr=fe_rep%ne
graphs(1,1)%g%nrg=fe_rep%global%ne
graphs(1,1)%g%nc=fe_rep%ne
graphs(1,1)%g%ncg=fe_rep%global%ne
graphs(1,1)%g%nnz=0
ALLOCATE(graphs(1,1)%g%kr(fe_rep%ne+1))
graphs(1,1)%g%kr=0
ALLOCATE(ltmp(fe_rep%ne))
DO i=1,fe_rep%ne
  IF(fe_rep%be(i))THEN
    ltmp=2*fe_rep%ne
    ltmp(1:fe_rep%nbe)=fe_rep%lbe
    DO j=fe_rep%kee(i),fe_rep%kee(i+1)-1
      ltmp(j-fe_rep%kee(i)+fe_rep%nbe+1)=fe_rep%lee(j)
    END DO
    CALL sort_array(ltmp,fe_rep%nbe+fe_rep%kee(i+1)-fe_rep%kee(i))
    graphs(1,1)%g%kr(i)=1
    DO j=2,fe_rep%nbe+fe_rep%kee(i+1)-fe_rep%kee(i)
      IF(ltmp(j)>ltmp(j-1))graphs(1,1)%g%kr(i)=graphs(1,1)%g%kr(i)+1
    END DO
    ! graphs(1,1)%g%kr(i)=fe_rep%ne
  ELSE
    graphs(1,1)%g%kr(i)=fe_rep%kee(i+1)-fe_rep%kee(i)
  END IF
END DO
graphs(1,1)%g%nnz=SUM(graphs(1,1)%g%kr)
graphs(1,1)%g%kr(fe_rep%ne+1)=graphs(1,1)%g%nnz+1
DO i=fe_rep%ne,1,-1
  graphs(1,1)%g%kr(i)=graphs(1,1)%g%kr(i+1)-graphs(1,1)%g%kr(i)
END DO
IF(graphs(1,1)%g%kr(1)/=1)CALL oft_abort('Bad new graph setup','gs_mat_create', &
__FILE__)
ALLOCATE(graphs(1,1)%g%lc(graphs(1,1)%g%nnz))
DO i=1,fe_rep%ne
  IF(fe_rep%be(i))THEN
    ltmp=2*fe_rep%ne
    ltmp(1:fe_rep%nbe)=fe_rep%lbe
    DO j=fe_rep%kee(i),fe_rep%kee(i+1)-1
      ltmp(j-fe_rep%kee(i)+fe_rep%nbe+1)=fe_rep%lee(j)
    END DO
    CALL sort_array(ltmp,fe_rep%nbe+fe_rep%kee(i+1)-fe_rep%kee(i))
    nr=0
    graphs(1,1)%g%lc(graphs(1,1)%g%kr(i))=ltmp(1)
    DO j=2,fe_rep%nbe+fe_rep%kee(i+1)-fe_rep%kee(i)
      IF(ltmp(j)>ltmp(j-1))THEN
        nr=nr+1
        graphs(1,1)%g%lc(graphs(1,1)%g%kr(i)+nr)=ltmp(j)
      END IF
    END DO
    ! DO j=1,fe_rep%ne
    !   graphs(1,1)%g%lc(graphs(1,1)%g%kr(i)+j-1)=j
    ! END DO
  ELSE
    DO j=fe_rep%kee(i),fe_rep%kee(i+1)-1
      graphs(1,1)%g%lc(graphs(1,1)%g%kr(i)+j-fe_rep%kee(i))=fe_rep%lee(j)
    END DO
  END IF
END DO
!---
CALL create_matrix(new,graphs,tmp_vec,tmp_vec)
CALL tmp_vec%delete
DEALLOCATE(ltmp)
DEALLOCATE(graphs(1,1)%g,tmp_vec)
DEBUG_STACK_POP
end subroutine gs_mat_create
end module oft_gs<|MERGE_RESOLUTION|>--- conflicted
+++ resolved
@@ -199,81 +199,15 @@
   INTEGER(i4), POINTER, DIMENSION(:) :: limiter_nds => NULL() !< List of limiter nodes
   INTEGER(i4), POINTER, DIMENSION(:) :: bc_rhs_list => NULL() !< List of terms interacting with free-boundary BC
   INTEGER(i4), POINTER, DIMENSION(:) :: olbp => NULL() !< Oriented list of boundary points
-<<<<<<< HEAD
-  INTEGER(i4), POINTER, DIMENSION(:) :: lim_con => NULL()
-  INTEGER(i4), POINTER, DIMENSION(:) :: lim_ptr => NULL()
-  REAL(r8), POINTER, DIMENSION(:) :: cond_weights => NULL()
-  REAL(r8), POINTER, DIMENSION(:) :: coil_reg_targets => NULL()
-  REAL(r8), POINTER, DIMENSION(:) :: coil_currs => NULL()
-  REAL(r8), POINTER, DIMENSION(:) :: coil_vcont => NULL()
-  REAL(r8), POINTER, DIMENSION(:) :: Rcoils => NULL()
-  REAL(r8), POINTER, DIMENSION(:) :: coils_dt => NULL()
-  REAL(r8), POINTER, DIMENSION(:) :: coils_volt => NULL()
-  REAL(r8), POINTER, DIMENSION(:,:) :: rlimiter_nds => NULL()
-  REAL(r8), POINTER, DIMENSION(:,:) :: limiter_pts => NULL()
-  REAL(r8), POINTER, DIMENSION(:,:) :: bc_mat => NULL()
-  REAL(r8), POINTER, DIMENSION(:,:) :: bc_coil_mat => NULL()
-  REAL(r8), POINTER, DIMENSION(:,:) :: bc_lmat => NULL()
-  REAL(r8), POINTER, DIMENSION(:,:) :: bc_bmat => NULL()
-  REAL(r8), POINTER, DIMENSION(:,:) :: rlcfs => NULL()
-  REAL(r8), POINTER, DIMENSION(:,:) :: isoflux_targets => NULL()
-  REAL(r8), POINTER, DIMENSION(:,:) :: saddle_targets => NULL()
-  REAL(r8), POINTER, DIMENSION(:,:) :: flux_targets => NULL()
-  REAL(r8), POINTER, DIMENSION(:,:) :: coil_reg_mat => NULL()
-  REAL(r8), POINTER, DIMENSION(:,:) :: coil_bounds => NULL()
-  REAL(r8), POINTER, DIMENSION(:,:) :: coil_nturns => NULL()
-  REAL(r8), POINTER, DIMENSION(:,:) :: Lcoils => NULL()
-  LOGICAL :: free = .FALSE.
-  LOGICAL :: compute_chi = .FALSE.
-  LOGICAL :: plot_step = .TRUE.
-  LOGICAL :: plot_final = .TRUE.
-  LOGICAL :: boundary_limiter = .TRUE.
-  LOGICAL :: diverted = .FALSE.
-  LOGICAL :: has_plasma = .TRUE.
-  LOGICAL :: full_domain = .FALSE.
-#if defined( HAVE_SUPERLU ) || defined( HAVE_UMFPACK ) || defined( HAVE_MKL )
-  LOGICAL :: use_lu = .TRUE.
-#else
-  LOGICAL :: use_lu = .FALSE.
-#endif
-  LOGICAL :: assym = .FALSE.
-  ! LOGICAL :: active_x = .FALSE.
-  LOGICAL :: limited_only = .FALSE.
-  LOGICAL :: save_visit = .TRUE.
-  LOGICAL :: isoflux_grad_weight = .TRUE.
-  CHARACTER(LEN=OFT_PATH_SLEN) :: coil_file = 'none'
-  CHARACTER(LEN=OFT_PATH_SLEN) :: limiter_file = 'none'
-  TYPE(xdmf_plot_file) :: xdmf
-  TYPE(oft_lusolver) :: lu_solver
-  TYPE(oft_lusolver) :: lu_solver_dt
-  ! CLASS(oft_solver), POINTER :: solver => NULL()
-  ! CLASS(oft_solver), POINTER :: mop_solver => NULL()
-  TYPE(axi_coil_set), POINTER, DIMENSION(:) :: coils_ext => NULL()
-  TYPE(coil_region), POINTER, DIMENSION(:) :: coil_regions => NULL()
-  TYPE(cond_region), POINTER, DIMENSION(:) :: cond_regions => NULL()
-  TYPE(gs_region_info) :: region_info
-  TYPE(oft_seam), POINTER :: coil_stitch => NULL() !< Needs docs
-  TYPE(oft_map), POINTER :: coil_map => NULL() !< Needs docs
-  CLASS(oft_vector), POINTER :: psi => NULL() !<
-  CLASS(oft_vector), POINTER :: chi => NULL() !<
-  CLASS(oft_vector), POINTER :: u_hom => NULL() !<
-  CLASS(oft_vector), POINTER :: coil_vec => NULL() !< Needs docs
-  CLASS(oft_vector), POINTER :: aug_vec => NULL() !< Needs docs
-  CLASS(oft_vector_ptr), POINTER, DIMENSION(:) :: psi_coil => NULL()
-  ! CLASS(oft_vector_ptr), POINTER, DIMENSION(:) :: psi_cond => NULL()
-  CLASS(oft_vector), POINTER :: psi_dt => NULL() !<
-  CLASS(oft_matrix), POINTER :: dels => NULL()
-  CLASS(oft_matrix), POINTER :: dels_dt => NULL()
-  CLASS(oft_matrix), POINTER :: dels_full => NULL()
-  CLASS(oft_matrix), POINTER :: mrop => NULL()
-  CLASS(oft_matrix), POINTER :: mop => NULL()
-=======
   INTEGER(i4), POINTER, DIMENSION(:) :: lim_con => NULL() !< Limiter contour list (contains all limiters)
   INTEGER(i4), POINTER, DIMENSION(:) :: lim_ptr => NULL() !< Pointer to start of each 
   REAL(r8), POINTER, DIMENSION(:) :: cond_weights => NULL() !< Needs docs
   REAL(r8), POINTER, DIMENSION(:) :: coil_reg_targets => NULL() !< Targets for coil regularization terms
   REAL(r8), POINTER, DIMENSION(:) :: coil_currs => NULL() !< Coil currents
   REAL(r8), POINTER, DIMENSION(:) :: coil_vcont => NULL() !< Virtual VSC definition as weighted sum of other coils
+  REAL(r8), POINTER, DIMENSION(:) :: Rcoils => NULL() !< Resistivity of each coil (negative for Icoils)
+  REAL(r8), POINTER, DIMENSION(:) :: coils_dt => NULL() !< Coil currents at start of step for quasi-static calculations
+  REAL(r8), POINTER, DIMENSION(:) :: coils_volt => NULL() !< Coil voltages for (valid for Vcoils only)
   REAL(r8), POINTER, DIMENSION(:,:) :: rlimiter_nds => NULL() !< Location of limiter nodes
   REAL(r8), POINTER, DIMENSION(:,:) :: limiter_pts => NULL() !< Location of non-node limiter points
   REAL(r8), POINTER, DIMENSION(:,:) :: bc_lmat => NULL() !< First part of free-boundary BC matrix
@@ -302,16 +236,19 @@
   TYPE(coil_region), POINTER, DIMENSION(:) :: coil_regions => NULL() !< Meshed coil regions
   TYPE(cond_region), POINTER, DIMENSION(:) :: cond_regions => NULL() !< Meshed conducting regions
   TYPE(gs_region_info) :: region_info !< Region information for non-continuous conductors
+  TYPE(oft_seam), POINTER :: coil_stitch => NULL() !< Coil vector stitching information
+  TYPE(oft_map), POINTER :: coil_map => NULL() !< Coil vector map information
   CLASS(oft_vector), POINTER :: psi => NULL() !< Current \f$ \psi \f$ solution
   CLASS(oft_vector), POINTER :: chi => NULL() !< Toroidal field potential (if computed)
+  CLASS(oft_vector), POINTER :: coil_vec => NULL() !< Coil vector template
+  CLASS(oft_vector), POINTER :: aug_vec => NULL() !< Augmented space (psi + coils) vector template
   CLASS(oft_vector_ptr), POINTER, DIMENSION(:) :: psi_coil => NULL() !< \f$ \psi \f$ for each coil
-  CLASS(oft_vector), POINTER :: psi_dt => NULL() !< Time-dependent contribution to \f$ \psi \f$ from eddy currents
+  CLASS(oft_vector), POINTER :: psi_dt => NULL() !< \f$ \psi \f$ at start of step for quasi-static calculations
   CLASS(oft_matrix), POINTER :: dels => NULL() !< \f$ \frac{1}{R} \Delta^* \f$ matrix
   CLASS(oft_matrix), POINTER :: dels_dt => NULL() !< LHS matrix with time dependence
   CLASS(oft_matrix), POINTER :: dels_full => NULL() !< \f$ \frac{1}{R} \Delta^* \f$ matrix with no BC
   CLASS(oft_matrix), POINTER :: mrop => NULL() !< 1/R-scaled Lagrange FE mass matrix
   CLASS(oft_matrix), POINTER :: mop => NULL() !< Lagrange FE mass matrix
->>>>>>> 5c90f987
   CLASS(flux_func), POINTER :: I => NULL() !< F*F' flux function
   CLASS(flux_func), POINTER :: P => NULL() !< Pressure flux function
   CLASS(flux_func), POINTER :: eta => NULL() !< Resistivity flux function
@@ -1816,15 +1753,9 @@
 !------------------------------------------------------------------------------
 subroutine gs_wall_source(self,dpsi_dt,b)
 class(gs_eq), intent(inout) :: self !< G-S object
-<<<<<<< HEAD
-CLASS(oft_vector), intent(inout) :: dpsi_dt !< Needs docs
-CLASS(oft_vector), intent(inout) :: b !< Needs docs
-real(r8), pointer, dimension(:) :: btmp,btmp_coils
-=======
 CLASS(oft_vector), intent(inout) :: dpsi_dt !< \f$ \psi \f$ at start of step
 CLASS(oft_vector), intent(inout) :: b !< Resulting source field
-real(r8), pointer, dimension(:) :: btmp
->>>>>>> 5c90f987
+real(r8), pointer, dimension(:) :: btmp,btmp_coils
 real(8) :: psitmp,goptmp(3,3),det,pt(3),v,ffp(3),t1
 real(8), allocatable :: rhs_loc(:),cond_fac(:),rop(:),vcache(:),eta_reg(:),reg_source(:)
 real(8), pointer :: psi_vals(:),coil_vals(:)
@@ -5175,7 +5106,6 @@
 END IF
 DEBUG_STACK_POP
 end subroutine build_dels
-<<<<<<< HEAD
 !---------------------------------------------------------------------------
 !> Compute inductance between coil and given poloidal flux
 !---------------------------------------------------------------------------
@@ -5261,11 +5191,9 @@
 !!
 !! @param[in,out] self G-S object
 !---------------------------------------------------------------------------
-=======
 !------------------------------------------------------------------------------
 !> Destroy internal storage and nullify references for Grad-Shafranov object
 !------------------------------------------------------------------------------
->>>>>>> 5c90f987
 subroutine gs_destroy(self)
 class(gs_eq), intent(inout) :: self !< G-S object
 integer(i4) :: i,j
