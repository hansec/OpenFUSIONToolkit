--- conflicted
+++ resolved
@@ -26,11 +26,7 @@
   multigrid_level, trimesh_mg_globals, quadmesh_mg_globals, multigrid_reffix_ho, &
   multigrid_reffix_ho_surf
 use oft_mesh_native, only: native_load_vmesh, native_load_smesh, mesh_native_id, &
-<<<<<<< HEAD
-  native_hobase, native_set_periodic, native_cadlink
-=======
-  native_hobase, native_set_periodic, native_finalize_setup
->>>>>>> 1d1ceed9
+  native_hobase, native_set_periodic, native_cadlink, native_finalize_setup
 use oft_mesh_t3d, only: mesh_t3d_load, mesh_t3d_cadsync, mesh_t3d_cadlink, &
   mesh_t3d_add_quad, mesh_t3d_reffix, mesh_t3d_add_quad, &
   mesh_t3d_set_periodic, smesh_t3d_load, mesh_t3d_id
@@ -70,18 +66,11 @@
 !---Select mesh type and load
 select case(cad_type)
   case(mesh_native_id) ! Native Mesh
-<<<<<<< HEAD
-    CALL native_load_vmesh
-    CALL mesh_global_init(mesh)
-    CALL native_cadlink
-    CALL native_hobase(mesh)
-    CALL native_set_periodic
-=======
     CALL native_load_vmesh(mg_mesh)
     CALL mesh_global_init(mg_mesh%mesh)
+    CALL native_cadlink(mg_mesh%mesh)
     CALL native_hobase(mg_mesh%mesh)
     CALL native_set_periodic(mg_mesh%mesh)
->>>>>>> 1d1ceed9
   case(mesh_t3d_id) ! T3D Mesh
     CALL mesh_t3d_load(mg_mesh)
     CALL mesh_global_init(mg_mesh%mesh)
